--- conflicted
+++ resolved
@@ -1,16 +1,7 @@
-<<<<<<< HEAD
-import setpath
-
-from itreg.operators.NGSolveProblems.Coefficient import Coefficient
-from itreg.spaces.ngsolve import FESpace
-from itreg.solvers import Landweber, HilbertSpaceSetting
-
-=======
 import logging
 import matplotlib.pyplot as plt
 import numpy as np
 import ngsolve as ngs
->>>>>>> ee215780
 from ngsolve.meshes import Make1DMesh
 
 import itreg.stoprules as rules
@@ -24,27 +15,6 @@
     format='%(asctime)s %(levelname)s %(name)-40s :: %(message)s'
 )
 
-<<<<<<< HEAD
-meshsize_domain=100
-meshsize_codomain=100
-
-import ngsolve as ngs
-
-mesh = Make1DMesh(meshsize_domain)
-fes_domain = ngs.L2(mesh, order=2, dirichlet="left|right")
-domain = FESpace(fes_domain)
-
-mesh = Make1DMesh(meshsize_codomain)
-fes_codomain = ngs.H1(mesh, order=2, dirichlet="left|right")
-codomain = FESpace(fes_codomain)
-
-rhs=10*ngs.x**2
-op = Coefficient(domain, codomain=codomain, rhs=rhs, bc_left=1, bc_right=1.1, diffusion=False, reaction=True)
-
-#exact_solution = np.linspace(1, 2, 201)
-exact_solution_coeff = 1+ngs.x
-gfu_exact_solution=ngs.GridFunction(op.fes_domain)
-=======
 meshsize_domain = 100
 meshsize_codomain = 100
 
@@ -62,31 +32,18 @@
 # exact_solution = np.linspace(1, 2, 201)
 exact_solution_coeff = 1 + ngs.x
 gfu_exact_solution = ngs.GridFunction(op.fes_domain)
->>>>>>> ee215780
 gfu_exact_solution.Set(exact_solution_coeff)
 exact_solution = gfu_exact_solution.vec.FV().NumPy()
 exact_data = op(exact_solution)
-<<<<<<< HEAD
-noise = 0.0001 * op.codomain.randn()
-data=exact_data+noise
-
-gfu=ngs.GridFunction(op.fes_codomain)
-=======
 noise = 0.01 * op.codomain.randn()
 data = exact_data + noise
 
 gfu = ngs.GridFunction(op.fes_codomain)
->>>>>>> ee215780
 for i in range(201):
     gfu.vec[i] = data[i]
 
-<<<<<<< HEAD
-Symfunc=ngs.CoefficientFunction(gfu)
-func=np.zeros(201)
-=======
 Symfunc = ngs.CoefficientFunction(gfu)
 func = np.zeros(201)
->>>>>>> ee215780
 for i in range(0, 201):
     mip = op.fes_codomain.mesh(i / 200)
     func[i] = Symfunc(mip)
@@ -97,37 +54,21 @@
 _, deriv = op.linearize(exact_solution)
 adj = deriv.adjoint(np.linspace(1, 2, 201))
 
-<<<<<<< HEAD
-#init=np.concatenate((np.linspace(1, 2, 101), np.ones(100)))
-init=1+ngs.x**3
-init_gfu=ngs.GridFunction(op.fes_domain)
-=======
 # init=np.concatenate((np.linspace(1, 2, 101), np.ones(100)))
 init = 1 + ngs.x ** 3
 init_gfu = ngs.GridFunction(op.fes_domain)
->>>>>>> ee215780
 init_gfu.Set(init)
 init_solution = init_gfu.vec.FV().NumPy().copy()
 init_plot = init_solution.copy()
 init_data = op(init_solution)
 
-<<<<<<< HEAD
-from itreg.spaces.ngsolve import L2, Sobolev
-setting = HilbertSpaceSetting(op=op, Hdomain=Sobolev, Hcodomain=Sobolev)
-=======
 setting = HilbertSpaceSetting(op=op, Hdomain=L2, Hcodomain=L2)
->>>>>>> ee215780
 
 landweber = Landweber(setting, data, init_solution, stepsize=1)
 # irgnm_cg = IRGNM_CG(op, data, init, cgmaxit = 50, alpha0 = 1, alpha_step = 0.9, cgtol = [0.3, 0.3, 1e-6])
 stoprule = (
-<<<<<<< HEAD
-    rules.CountIterations(1000) +
-    rules.Discrepancy(setting.Hcodomain.norm, data, noiselevel=0, tau=1.1))
-=======
         rules.CountIterations(1000) +
         rules.Discrepancy(setting.Hcodomain.norm, data, noiselevel=0, tau=1.1))
->>>>>>> ee215780
 
 reco, reco_data = landweber.run(stoprule)
 
@@ -139,22 +80,6 @@
 
 N = op.fes_domain.ndof
 
-<<<<<<< HEAD
-gfu=ngs.GridFunction(op.fes_domain)
-gfu2=ngs.GridFunction(op.fes_domain)
-gfu3=ngs.GridFunction(op.fes_domain)
-for i in range(N):
-    gfu.vec[i]=reco[i]
-    gfu2.vec[i]=exact_solution[i]
-    gfu3.vec[i]=init_plot[i]
-
-Symfunc=ngs.CoefficientFunction(gfu)
-Symfunc2=ngs.CoefficientFunction(gfu2)
-Symfunc3=ngs.CoefficientFunction(gfu3)
-func=np.zeros(N)
-func2=np.zeros(N)
-func3=np.zeros(N)
-=======
 gfu = ngs.GridFunction(op.fes_domain)
 gfu2 = ngs.GridFunction(op.fes_domain)
 gfu3 = ngs.GridFunction(op.fes_domain)
@@ -169,7 +94,6 @@
 func = np.zeros(N)
 func2 = np.zeros(N)
 func3 = np.zeros(N)
->>>>>>> ee215780
 for i in range(0, N):
     mip = op.fes_domain.mesh(i / N)
     func[i] = Symfunc(mip)
@@ -182,31 +106,6 @@
 plt.legend()
 plt.show()
 
-<<<<<<< HEAD
-
-
-
-
-
-gfu=ngs.GridFunction(op.fes_codomain)
-gfu2=ngs.GridFunction(op.fes_codomain)
-gfu3=ngs.GridFunction(op.fes_codomain)
-gfu4=ngs.GridFunction(op.fes_codomain)
-for i in range(201):
-    gfu.vec[i]=reco_data[i]
-    gfu2.vec[i]=exact_data[i]
-    gfu3.vec[i]=init_data[i]
-    gfu4.vec[i]=data[i]
-
-Symfunc=ngs.CoefficientFunction(gfu)
-Symfunc2=ngs.CoefficientFunction(gfu2)
-Symfunc3=ngs.CoefficientFunction(gfu3)
-Symfunc4=ngs.CoefficientFunction(gfu4)
-func=np.zeros(201)
-func2=np.zeros(201)
-func3=np.zeros(201)
-func4=np.zeros(201)
-=======
 gfu = ngs.GridFunction(op.fes_codomain)
 gfu2 = ngs.GridFunction(op.fes_codomain)
 gfu3 = ngs.GridFunction(op.fes_codomain)
@@ -225,7 +124,6 @@
 func2 = np.zeros(201)
 func3 = np.zeros(201)
 func4 = np.zeros(201)
->>>>>>> ee215780
 for i in range(0, 201):
     mip = op.fes_codomain.mesh(i / 200)
     func[i] = Symfunc(mip)
