--- conflicted
+++ resolved
@@ -1,85 +1,46 @@
-import setpath
-
-<<<<<<< HEAD
-from itreg.operators import NonlinearVolterra
-from itreg.spaces import L2, Sobolev, UniformGrid
-from itreg.solvers import IrgnmCG, HilbertSpaceSetting
-=======
-import setpath  # NOQA
-
-#from itreg.operators.Volterra.volterra import Volterra
-from itreg.operators import Volterra
-
-
-from itreg.spaces import L2, UniformGrid
-from itreg.solvers import IRGNM_CG, HilbertSpaceSetting
->>>>>>> b3bcced4
-import itreg.stoprules as rules
-
-import numpy as np
-import logging
-import matplotlib.pyplot as plt
-
-logging.basicConfig(
-    level=logging.INFO,
-    format='%(asctime)s %(levelname)s %(name)-20s :: %(message)s')
-
-grid = UniformGrid(np.linspace(0, 2*np.pi, 200))
-<<<<<<< HEAD
-op = NonlinearVolterra(grid, exponent=3)
-=======
-op = Volterra(grid)
->>>>>>> b3bcced4
-
-exact_solution = np.sin(grid.coords[0])
-exact_data = op(exact_solution)
-noise = 0.03 * op.domain.randn()
-data = exact_data + noise
-init = op.domain.ones()
-
-<<<<<<< HEAD
-setting = HilbertSpaceSetting(op=op, Hdomain=Sobolev, Hcodomain=L2)
-
-solver = IrgnmCG(setting, data, regpar=100, regpar_step=0.9, init=init)
-stoprule = (
-    rules.CountIterations(1000) +
-    rules.Discrepancy(
-        setting.Hcodomain.norm, data,
-        noiselevel=setting.Hcodomain.norm(noise),
-        tau=2
-    )
-)
-
-reco, reco_data = solver.run(stoprule)
-
-=======
-setting = HilbertSpaceSetting(op=op, Hdomain=L2, Hcodomain=L2)
-
-noiselevel = setting.Hcodomain.norm(noise)
-
-irgnm_cg = IRGNM_CG(setting, data, init, cgmaxit = 50, alpha0 = 1, alpha_step = 0.9, cgtol = [0.3, 0.3, 1e-6])
-stoprule = (
-    rules.CountIterations(100) +
-    rules.Discrepancy(setting.Hcodomain.norm, data,
-                      noiselevel=setting.Hcodomain.norm(noise),
-                      tau=1.1))
-
-
-
-
-reco, reco_data = irgnm_cg.run(stoprule)
->>>>>>> b3bcced4
-plt.plot(grid.coords[0], exact_solution.T, label='exact solution')
-plt.plot(grid.coords[0], reco, label='reco')
-plt.plot(grid.coords[0], exact_data, label='exact data')
-plt.plot(grid.coords[0], data, label='data')
-plt.plot(grid.coords[0], reco_data, label='reco data')
-plt.legend()
-<<<<<<< HEAD
-plt.show()
-
-=======
-plt.show()
-
-
->>>>>>> b3bcced4
+import setpath
+
+from itreg.operators import NonlinearVolterra
+from itreg.spaces import L2, Sobolev, UniformGrid
+from itreg.solvers import IrgnmCG, HilbertSpaceSetting
+import itreg.stoprules as rules
+
+import numpy as np
+import logging
+import matplotlib.pyplot as plt
+
+logging.basicConfig(
+    level=logging.INFO,
+    format='%(asctime)s %(levelname)s %(name)-20s :: %(message)s')
+
+grid = UniformGrid(np.linspace(0, 2*np.pi, 200))
+op = NonlinearVolterra(grid, exponent=3)
+
+exact_solution = np.sin(grid.coords[0])
+exact_data = op(exact_solution)
+noise = 0.03 * op.domain.randn()
+data = exact_data + noise
+init = op.domain.ones()
+
+setting = HilbertSpaceSetting(op=op, Hdomain=Sobolev, Hcodomain=L2)
+
+solver = IrgnmCG(setting, data, regpar=100, regpar_step=0.9, init=init)
+stoprule = (
+    rules.CountIterations(1000) +
+    rules.Discrepancy(
+        setting.Hcodomain.norm, data,
+        noiselevel=setting.Hcodomain.norm(noise),
+        tau=2
+    )
+)
+
+reco, reco_data = solver.run(stoprule)
+
+plt.plot(grid.coords[0], exact_solution.T, label='exact solution')
+plt.plot(grid.coords[0], reco, label='reco')
+plt.plot(grid.coords[0], exact_data, label='exact data')
+plt.plot(grid.coords[0], data, label='data')
+plt.plot(grid.coords[0], reco_data, label='reco data')
+plt.legend()
+plt.show()
+