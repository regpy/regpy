--- conflicted
+++ resolved
@@ -1,17 +1,10 @@
 import setpath  # NOQA
 
-<<<<<<< HEAD
 from itreg.operators import Volterra
 from itreg.spaces import L2, UniformGrid
 from itreg.solvers import HilbertSpaceSetting
 from itreg.solvers.irgnm_cg_lanczos import IRGNM_CG_Lanczos
 from itreg.solvers.irgnm_cg import IRGNM_CG
-=======
-
-from itreg.operators import Volterra, NonlinearVolterra
-from itreg.spaces import L2, UniformGrid
-from itreg.solvers import IRGNM_CG_Lanczos, HilbertSpaceSetting
->>>>>>> c7330f71
 import itreg.stoprules as rules
 
 import numpy as np
@@ -27,7 +20,6 @@
 
 exact_solution = np.sin(grid.coords[0])
 exact_data = op(exact_solution)
-<<<<<<< HEAD
 noise = 0.03 * np.random.normal(size=grid.shape)
 data = exact_data + noise
 init=op.domain.ones()
@@ -49,27 +41,5 @@
 plt.plot(grid.coords[0], exact_data, label='exact data')
 plt.plot(grid.coords[0], data, label='data')
 plt.plot(grid.coords[0], reco_data, label='reco data')
-=======
-noise = 0.03 * op.domain.randn()
-data = exact_data + noise
-init = op.domain.ones()
-
-setting = HilbertSpaceSetting(op=op, domain=L2, codomain=L2)
-
-noiselevel = setting.codomain.norm(noise)
-init=setting.op.domain.zeros()
-
-newton = IRGNM_CG_Lanczos(setting, data, init)# cgmaxit = 100, rho = 0.98)
-stoprule = (
-    rules.CountIterations(100) +
-    rules.Discrepancy(setting.codomain.norm, data, noiselevel, tau=1.1))
-
-reco, reco_data = newton.run(stoprule)
-plt.plot(grid.coords.T, exact_solution.T, label='exact solution')
-plt.plot(grid.coords.T, reco, label='reco')
-plt.plot(grid.coords.T, exact_data, label='exact data')
-plt.plot(grid.coords.T, data, label='data')
-plt.plot(grid.coords.T, reco_data, label='reco data')
->>>>>>> c7330f71
 plt.legend()
 plt.show()