--- conflicted
+++ resolved
@@ -1,245 +1,236 @@
-"""IRGNM_CG solver """
-
-import logging
-import numpy as np
-
-from . import Solver
-
-__all__ = ['IRGNM_CG']
-
-
-class IRGNM_CG(Solver):
-    """The IRGNM_CG method.
-
-    Solves the potentially non-linear, ill-posed equation:
-
-       .. math:: T(x) = y,
-
-    where   :math:`T` is a Frechet-differentiable operator. The number of 
-    iterations is effectively the regularization parameter and needs to be
-    picked carefully.
-    
-    IRGNM stands for Iteratively Regularized Gauss Newton Method. CG stands for
-    the Conjugate Gradient method. The regularized Newton equations are solved
-    by the conjugate gradient method applied to the normal equation. The "outer
-    iteration" and the "inner iteration" are referred to as the Newton
-    iteration and the CG iteration, respectively. The CG method with all its
-    iterations is run in each Newton iteration.
-    
-    Parameters
-    ----------
-    op : :class:`Operator <itreg.operators.Operator>`
-        The forward operator.
-    data : array
-        The right hand side.
-    init : array
-        The initial guess.
-    cgmaxit : int, optional
-        Maximum number of CG iterations.
-    cgtol : list of float, optional
-        Contains three tolerances:
-        The first entry controls the relative accuracy of the Newton update in
-        preimage (space of "x").
-        The second entry controls the relative accuracy of the Newton update in
-        data space.
-        The third entry controls the reduction of the residual.
-    alpha0 : float, optional
-    alpha_step : float, optional
-        With these (alpha0, alpha_step) we compute the regulization parameter
-        for the k-th Newton step by alpha0*alpha_step^k.
-
-    Attributes
-    ----------
-    op : :class:`Operator <itreg.operators.Operator>`
-        The forward operator.
-    data : array
-        The right hand side.
-    init : array
-        The initial guess.
-    cgmaxit : int, optional
-        Maximum number of CG iterations.
-    alpha0 : float
-    alpha_step : float
-        Needed for the computation of the regulization parameter for the k-th
-        Newton step.
-    k : int
-        Is the k-th Newton step.
-    cgtol : list of float
-        Contains three tolerances.
-    x : array
-        The current point.
-    y : array
-        The value at the current point.
-    """
-
-    def __init__(self, setting, data, init, cgmaxit=50, alpha0=1, alpha_step=2/3., 
-                 cgtol=[0.3, 0.3, 1e-6]):
-        """Initialization of parameters."""
-        
-        #super().__init__(logging.getLogger(__name__))
-        super().__init__()
-        self.setting=setting
-        self.op = setting.op
-        self.data = data
-        self.init = init
-        self.x = self.init
-        
-        # Parameter for the outer iteration (Newton method)
-        self.k = 0
-        
-        # Parameters for the inner iteration (CG method)
-        self.cgmaxit = cgmaxit
-        self.alpha0 = alpha0
-        self.alpha_step = alpha_step
-        self.cgtol = cgtol
-
-        # Update of the variables in the Newton iteration and preparation of
-        # the first CG step.
-        self.outer_update()
-
-    def outer_update(self):
-        """Updates and computes variables for the Newton iteration.
-        
-        In this function all variables of the current Newton iteration are 
-        updated, after the CG method is used. Furthermore some variables for
-        the next time the CG method is used (in the next Newton iteration) are
-        prepared.
-        """
-        
-        self.y, deriv = self.op.linearize(self.x)
-        self._residual = self.data - self.y
-        self._xref = self.init - self.x
-        self.k += 1
-        self._regpar = self.alpha0 * self.alpha_step**self.k
-        self._cgstep = 0
-        self._kappa = 1
-        
-        # Preparations for the CG method
-        self._ztilde = self.setting.Hcodomain.gram(self._residual)
-        self._stilde = (deriv.adjoint(self._ztilde) 
-                        + self._regpar*self.setting.Hdomain.gram(self._xref))
-        self._s = self.setting.Hdomain.gram_inv(self._stilde)
-        self._d = self._s
-        self._dtilde = self._stilde
-        self._norm_s = np.real(self._stilde @ self._s)
-        self._norm_s0 = self._norm_s
-        self._norm_h = 0
-        
-        self._h = np.zeros(np.shape(self._s))
-        self._Th = np.zeros(np.shape(self._residual))
-        self._Thtilde = self._Th
-        
-    def inner_update(self):
-        """Updates and computes variables for the CG iteration.
-        
-        In this function all variables in each CG iteration , after ``self.x``
-        was updated, are updated. Its only purpose is to improve tidiness.
-        """
-        self._Th = self._Th + self._gamma*self._z
-        self._Thtilde = self._Thtilde + self._gamma*self._ztilde
-        _, deriv=self.op.linearize(self.x)
-        self._stilde += (- self._gamma*(deriv.adjoint(self._ztilde) 
-                         + self._regpar*self._dtilde)).real
-        self._s = self.setting.Hdomain.gram_inv(self._stilde)
-        self._norm_s_old = self._norm_s
-        self._norm_s = np.real(self._stilde @ self._s)
-        self._beta = self._norm_s / self._norm_s_old
-        self._d = self._s + self._beta*self._d
-        self._dtilde = self._stilde + self._beta*self._dtilde
-        self._norm_h = self.setting.Hdomain.inner(self._h, self._h)
-        self._kappa = 1 + self._beta*self._kappa
-        self._cgstep += 1
-
-    def _next(self):
-        """Run a single IRGNM_CG iteration.
-
-        The while loop is the CG method, it has four conditions to stop. The
-        first three work with the tolerances given in ``self.cgtol``. The last
-        condition checks if the maximum number of CG iterations 
-        (``self.cgmaxit``) is reached.
-        
-        The CG method solves by CGNE
-        
-
-        .. math:: A h = b,
-        
-        with
-        
-        .. math:: A := G_X^{-1} F^{' *} G_Y F' + \mbox{regpar} ~I
-        .. math:: b := G_X^{-1} F^{' *} G_Y y + \mbox{regpar}~ \mbox{xref}
-        
-        where
-        
-        +--------------------+-------------------------------------+ 
-        | :math:`F`          | self.op                             | 
-        +--------------------+-------------------------------------+ 
-        | :math:`G_X,~ G_Y`  | self.op.domain.gram, self.op.codomain.gram | 
-        +--------------------+-------------------------------------+
-        | :math:`G_X^{-1}`   | self.op.domain.gram_inv               |
-        +--------------------+-------------------------------------+                  
-        | :math:`F'`         | self.op.derivative()                |
-        +--------------------+-------------------------------------+ 
-        | :math:`F'*`        | self.op.derivative().adjoint        | 
-        +--------------------+-------------------------------------+
-
-
-        Returns
-        -------
-        bool
-            Always True, as the IRGNM_CG method never stops on its own.
-
-        """
-        while (
-              # First condition
-              np.sqrt(np.float64(self._norm_s)/self._norm_h/self._kappa)
-              /self._regpar > self.cgtol[0] / (1+self.cgtol[0]) and
-              # Second condition
-              np.sqrt(np.float64(self._norm_s)
-<<<<<<< HEAD
-              /np.real(self.setting.Hdomain.inner(self._Thtilde,self._Th))
-=======
-              /np.real(self.setting.codomain.inner(self._Thtilde,self._Th))
->>>>>>> c7330f71
-              /self._kappa/self._regpar)
-              > self.cgtol[1] / (1+self.cgtol[1]) and
-              # Third condition
-              np.sqrt(np.float64(self._norm_s)/self._norm_s0/self._kappa) 
-              > self.cgtol[2] and 
-              # Fourth condition
-              self._cgstep <= self.cgmaxit):
-
-              
-                  
-            # Computations and updates of variables
-            _, deriv=self.op.linearize(self.x)
-            self._z = deriv(self._d)
-            self._ztilde = self.setting.Hcodomain.gram(self._z)
-            self._gamma = (self._norm_s
-                           / np.real(self._regpar
-<<<<<<< HEAD
-                                     *self._dtilde @ self._d
-                                     + self._ztilde @ self._z
-=======
-                                     *self.setting.domain.inner(self._dtilde,self._d)
-                                     + self.setting.codomain.inner(self._ztilde,self._z)
->>>>>>> c7330f71
-                                     )
-                           )
-            self._h = self._h + self._gamma*self._d
-#            print(self._gamma)
-#            print(np.mean(self._norm_s)/np.mean(self._norm_s0))
-            # Updating ``self.x`` 
- #           self.x += self._h
-            
-            self.inner_update()
-        # End of the CG method. ``self.outer_update()`` does all computations
-        # of the current Newton iteration.
-        _, deriv=self.op.linearize(self.x)
-        self.err=self._regpar*self._h+deriv.adjoint(deriv(self._h))-self._stilde
-#        print(self._h)
-        self.x+=self._h
-        self.outer_update()
-        return True
-
-"""while (np.sqrt(np.float64(self._norm_s)/self._kappa/self._regpar**2)>self.cgtol[0] and
-self._cgstep<=self.cgmaxit):"""+"""IRGNM_CG solver """
+
+import logging
+import numpy as np
+
+from . import Solver
+
+__all__ = ['IRGNM_CG']
+
+
+class IRGNM_CG(Solver):
+    """The IRGNM_CG method.
+
+    Solves the potentially non-linear, ill-posed equation:
+
+       .. math:: T(x) = y,
+
+    where   :math:`T` is a Frechet-differentiable operator. The number of 
+    iterations is effectively the regularization parameter and needs to be
+    picked carefully.
+    
+    IRGNM stands for Iteratively Regularized Gauss Newton Method. CG stands for
+    the Conjugate Gradient method. The regularized Newton equations are solved
+    by the conjugate gradient method applied to the normal equation. The "outer
+    iteration" and the "inner iteration" are referred to as the Newton
+    iteration and the CG iteration, respectively. The CG method with all its
+    iterations is run in each Newton iteration.
+    
+    Parameters
+    ----------
+    op : :class:`Operator <itreg.operators.Operator>`
+        The forward operator.
+    data : array
+        The right hand side.
+    init : array
+        The initial guess.
+    cgmaxit : int, optional
+        Maximum number of CG iterations.
+    cgtol : list of float, optional
+        Contains three tolerances:
+        The first entry controls the relative accuracy of the Newton update in
+        preimage (space of "x").
+        The second entry controls the relative accuracy of the Newton update in
+        data space.
+        The third entry controls the reduction of the residual.
+    alpha0 : float, optional
+    alpha_step : float, optional
+        With these (alpha0, alpha_step) we compute the regulization parameter
+        for the k-th Newton step by alpha0*alpha_step^k.
+
+    Attributes
+    ----------
+    op : :class:`Operator <itreg.operators.Operator>`
+        The forward operator.
+    data : array
+        The right hand side.
+    init : array
+        The initial guess.
+    cgmaxit : int, optional
+        Maximum number of CG iterations.
+    alpha0 : float
+    alpha_step : float
+        Needed for the computation of the regulization parameter for the k-th
+        Newton step.
+    k : int
+        Is the k-th Newton step.
+    cgtol : list of float
+        Contains three tolerances.
+    x : array
+        The current point.
+    y : array
+        The value at the current point.
+    """
+
+    def __init__(self, setting, data, init, cgmaxit=50, alpha0=1, alpha_step=2/3., 
+                 cgtol=[0.3, 0.3, 1e-6]):
+        """Initialization of parameters."""
+        
+        #super().__init__(logging.getLogger(__name__))
+        super().__init__()
+        self.setting=setting
+        self.op = setting.op
+        self.data = data
+        self.init = init
+        self.x = self.init
+        
+        # Parameter for the outer iteration (Newton method)
+        self.k = 0
+        
+        # Parameters for the inner iteration (CG method)
+        self.cgmaxit = cgmaxit
+        self.alpha0 = alpha0
+        self.alpha_step = alpha_step
+        self.cgtol = cgtol
+
+        # Update of the variables in the Newton iteration and preparation of
+        # the first CG step.
+        self.outer_update()
+
+    def outer_update(self):
+        """Updates and computes variables for the Newton iteration.
+        
+        In this function all variables of the current Newton iteration are 
+        updated, after the CG method is used. Furthermore some variables for
+        the next time the CG method is used (in the next Newton iteration) are
+        prepared.
+        """
+        
+        self.y, deriv = self.op.linearize(self.x)
+        self._residual = self.data - self.y
+        self._xref = self.init - self.x
+        self.k += 1
+        self._regpar = self.alpha0 * self.alpha_step**self.k
+        self._cgstep = 0
+        self._kappa = 1
+        
+        # Preparations for the CG method
+        self._ztilde = self.setting.Hcodomain.gram(self._residual)
+        self._stilde = (deriv.adjoint(self._ztilde) 
+                        + self._regpar*self.setting.Hdomain.gram(self._xref))
+        self._s = self.setting.Hdomain.gram_inv(self._stilde)
+        self._d = self._s
+        self._dtilde = self._stilde
+        self._norm_s = np.real(self._stilde @ self._s)
+        self._norm_s0 = self._norm_s
+        self._norm_h = 0
+        
+        self._h = np.zeros(np.shape(self._s))
+        self._Th = np.zeros(np.shape(self._residual))
+        self._Thtilde = self._Th
+        
+    def inner_update(self):
+        """Updates and computes variables for the CG iteration.
+        
+        In this function all variables in each CG iteration , after ``self.x``
+        was updated, are updated. Its only purpose is to improve tidiness.
+        """
+        self._Th = self._Th + self._gamma*self._z
+        self._Thtilde = self._Thtilde + self._gamma*self._ztilde
+        _, deriv=self.op.linearize(self.x)
+        self._stilde += (- self._gamma*(deriv.adjoint(self._ztilde) 
+                         + self._regpar*self._dtilde)).real
+        self._s = self.setting.Hdomain.gram_inv(self._stilde)
+        self._norm_s_old = self._norm_s
+        self._norm_s = np.real(self._stilde @ self._s)
+        self._beta = self._norm_s / self._norm_s_old
+        self._d = self._s + self._beta*self._d
+        self._dtilde = self._stilde + self._beta*self._dtilde
+        self._norm_h = self.setting.Hdomain.inner(self._h, self._h)
+        self._kappa = 1 + self._beta*self._kappa
+        self._cgstep += 1
+
+    def _next(self):
+        """Run a single IRGNM_CG iteration.
+
+        The while loop is the CG method, it has four conditions to stop. The
+        first three work with the tolerances given in ``self.cgtol``. The last
+        condition checks if the maximum number of CG iterations 
+        (``self.cgmaxit``) is reached.
+        
+        The CG method solves by CGNE
+        
+
+        .. math:: A h = b,
+        
+        with
+        
+        .. math:: A := G_X^{-1} F^{' *} G_Y F' + \mbox{regpar} ~I
+        .. math:: b := G_X^{-1} F^{' *} G_Y y + \mbox{regpar}~ \mbox{xref}
+        
+        where
+        
+        +--------------------+-------------------------------------+ 
+        | :math:`F`          | self.op                             | 
+        +--------------------+-------------------------------------+ 
+        | :math:`G_X,~ G_Y`  | self.op.domain.gram, self.op.codomain.gram | 
+        +--------------------+-------------------------------------+
+        | :math:`G_X^{-1}`   | self.op.domain.gram_inv               |
+        +--------------------+-------------------------------------+                  
+        | :math:`F'`         | self.op.derivative()                |
+        +--------------------+-------------------------------------+ 
+        | :math:`F'*`        | self.op.derivative().adjoint        | 
+        +--------------------+-------------------------------------+
+
+
+        Returns
+        -------
+        bool
+            Always True, as the IRGNM_CG method never stops on its own.
+
+        """
+        while (
+              # First condition
+              np.sqrt(np.float64(self._norm_s)/self._norm_h/self._kappa)
+              /self._regpar > self.cgtol[0] / (1+self.cgtol[0]) and
+              # Second condition
+              np.sqrt(np.float64(self._norm_s)
+              /np.real(self.setting.Hdomain.inner(self._Thtilde,self._Th))
+              /self._kappa/self._regpar)
+              > self.cgtol[1] / (1+self.cgtol[1]) and
+              # Third condition
+              np.sqrt(np.float64(self._norm_s)/self._norm_s0/self._kappa) 
+              > self.cgtol[2] and 
+              # Fourth condition
+              self._cgstep <= self.cgmaxit):
+
+              
+                  
+            # Computations and updates of variables
+            _, deriv=self.op.linearize(self.x)
+            self._z = deriv(self._d)
+            self._ztilde = self.setting.Hcodomain.gram(self._z)
+            self._gamma = (self._norm_s
+                           / np.real(self._regpar
+                                     *self._dtilde @ self._d
+                                     + self._ztilde @ self._z
+                                     )
+                           )
+            self._h = self._h + self._gamma*self._d
+#            print(self._gamma)
+#            print(np.mean(self._norm_s)/np.mean(self._norm_s0))
+            # Updating ``self.x`` 
+ #           self.x += self._h
+            
+            self.inner_update()
+        # End of the CG method. ``self.outer_update()`` does all computations
+        # of the current Newton iteration.
+        _, deriv=self.op.linearize(self.x)
+        self.err=self._regpar*self._h+deriv.adjoint(deriv(self._h))-self._stilde
+#        print(self._h)
+        self.x+=self._h
+        self.outer_update()
+        return True
+
+"""while (np.sqrt(np.float64(self._norm_s)/self._kappa/self._regpar**2)>self.cgtol[0] and
+self._cgstep<=self.cgmaxit):"""