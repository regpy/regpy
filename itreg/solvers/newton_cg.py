"""Newton_CG solver """

import logging
import numpy as np

from . import Solver

__all__ = ['Newton_CG']


class Newton_CG(Solver): 

    """The Newton-CG method.
    
    Solves the potentially non-linear, ill-posed equation:

        T(x) = y,

    where T is a Frechet-differentiable operator. The number of iterations is
    effectively the regularization parameter and needs to be picked carefully.

    The Newton equations are solved by the conjugate gradient method applied to
    the normal equation (CGNE) using the regularizing properties of CGNE with 
    early stopping (see Hanke 1997).
    The "outer iteration" and the "inner iteration" are referred to as the 
    Newton iteration and the CG iteration, respectively. The CG method with all
    its iterations is run in each Newton iteration.

    Parameters
    ----------
    op : :class:`Operator <itreg.operators.Operator>`
        The forward operator.
    data : array
        The right hand side.
    init : array
        The initial guess.
    cgmaxit : int, optional
        Maximum iterations for the inner iteration (where the CG method is run).
    rho : float, optional
        A factor considered for stopping the inner iteration (which is the 
        CG method).
        
    Attributes
    ----------
    op : :class:`Operator <itreg.operators.Operator>`
        The forward operator.
    data : array
        The right hand side.
    init : array
        The initial guess.
    cgmaxit : int, optional
        Maximum iterations for the inner iteration (which is the CG method).
    rho : float, optional
        A factor considered for stopping the inner iteration (which is the 
        CG method).
    x : array
        The current point.
    y : array
        The value at the current point.
    """
    
    def __init__(self, op, data, init, cgmaxit=50, rho=0.8):
        """Initialization of parameters"""
        
        super().__init__()
        self.op = op
        self.data = data
        self.x = init
        
        # 
        self.outer_update()
        
        # parameters for exiting the inner iteration (CG method)
        self.rho = rho
        self.cgmaxit = cgmaxit
        
    def outer_update(self):
        """Initialize and update variables in the Newton iteration."""
        
        self._x_k = np.zeros(np.shape(self.x))       
        self.y = self.op(self.x)                   
        self._residual = self.data - self.y
<<<<<<< HEAD
        self._s = self._residual - self.op.derivative.eval(self.op.params, self._x_k)
        self._s2 = self.op.codomain.gram(self._s)
        self._rtilde = self.op.adjoint(self._s2)
=======
        _, self.deriv=self.op.linearize(self.x)
        self._s = self._residual - self.deriv(self._x_k)
        self._s2 = self.op.range.gram(self._s)
        self._rtilde = self.deriv.adjoint(self._s2)
>>>>>>> d08aee42
        self._r = self.op.domain.gram_inv(self._rtilde)
        self._d = self._r
        self._innerProd = self.op.domain.inner(self._r,self._rtilde)
        self._norms0 = np.sqrt(np.real(self.op.domain.inner(self._s2,self._s)))
        self._k = 1
     
    def inner_update(self):
        """Compute variables in each CG iteration."""
<<<<<<< HEAD
        
        self._aux = self.op.derivative.eval(self.op.params, self._d)
        self._aux2 = self.op.codomain.gram(self._aux)
=======
        _, self.deriv=self.op.linearize(self.x)
        self._aux = self.deriv(self._d)
        self._aux2 = self.op.range.gram(self._aux)
>>>>>>> d08aee42
        self._alpha = (self._innerProd
                       / np.real(self.op.codomain.inner(self._aux,self._aux2)))
        self._s2 += -self._alpha*self._aux2
        self._rtilde = self.deriv.adjoint(self._s2)
        self._r = self.op.domain.gram_inv(self._rtilde)
        self._beta = (np.real(self.op.codomain.inner(self._r,self._rtilde))
                      / self._innerProd)  

    def next(self):
        """Run a single Newton_CG iteration.

        Returns
        -------
        bool
            Always True, as the Newton_CG method never stops on its own.

        """
        while (np.sqrt(self.op.domain.inner(self._s2,self._s)) 
               > self.rho*self._norms0 and
               self._k <= self.cgmaxit):
            self.inner_update()
            self._x_k += self._alpha*self._d       
            self._d = self._r + self._beta*self._d
            self._k += 1
        
        # Updating ``self.x``
        self.x += self._x_k
        self.outer_update()
        return True
<|MERGE_RESOLUTION|>--- conflicted
+++ resolved
@@ -1,138 +1,126 @@
-"""Newton_CG solver """
-
-import logging
-import numpy as np
-
-from . import Solver
-
-__all__ = ['Newton_CG']
-
-
-class Newton_CG(Solver): 
-
-    """The Newton-CG method.
-    
-    Solves the potentially non-linear, ill-posed equation:
-
-        T(x) = y,
-
-    where T is a Frechet-differentiable operator. The number of iterations is
-    effectively the regularization parameter and needs to be picked carefully.
-
-    The Newton equations are solved by the conjugate gradient method applied to
-    the normal equation (CGNE) using the regularizing properties of CGNE with 
-    early stopping (see Hanke 1997).
-    The "outer iteration" and the "inner iteration" are referred to as the 
-    Newton iteration and the CG iteration, respectively. The CG method with all
-    its iterations is run in each Newton iteration.
-
-    Parameters
-    ----------
-    op : :class:`Operator <itreg.operators.Operator>`
-        The forward operator.
-    data : array
-        The right hand side.
-    init : array
-        The initial guess.
-    cgmaxit : int, optional
-        Maximum iterations for the inner iteration (where the CG method is run).
-    rho : float, optional
-        A factor considered for stopping the inner iteration (which is the 
-        CG method).
-        
-    Attributes
-    ----------
-    op : :class:`Operator <itreg.operators.Operator>`
-        The forward operator.
-    data : array
-        The right hand side.
-    init : array
-        The initial guess.
-    cgmaxit : int, optional
-        Maximum iterations for the inner iteration (which is the CG method).
-    rho : float, optional
-        A factor considered for stopping the inner iteration (which is the 
-        CG method).
-    x : array
-        The current point.
-    y : array
-        The value at the current point.
-    """
-    
-    def __init__(self, op, data, init, cgmaxit=50, rho=0.8):
-        """Initialization of parameters"""
-        
-        super().__init__()
-        self.op = op
-        self.data = data
-        self.x = init
-        
-        # 
-        self.outer_update()
-        
-        # parameters for exiting the inner iteration (CG method)
-        self.rho = rho
-        self.cgmaxit = cgmaxit
-        
-    def outer_update(self):
-        """Initialize and update variables in the Newton iteration."""
-        
-        self._x_k = np.zeros(np.shape(self.x))       
-        self.y = self.op(self.x)                   
-        self._residual = self.data - self.y
-<<<<<<< HEAD
-        self._s = self._residual - self.op.derivative.eval(self.op.params, self._x_k)
-        self._s2 = self.op.codomain.gram(self._s)
-        self._rtilde = self.op.adjoint(self._s2)
-=======
-        _, self.deriv=self.op.linearize(self.x)
-        self._s = self._residual - self.deriv(self._x_k)
-        self._s2 = self.op.range.gram(self._s)
-        self._rtilde = self.deriv.adjoint(self._s2)
->>>>>>> d08aee42
-        self._r = self.op.domain.gram_inv(self._rtilde)
-        self._d = self._r
-        self._innerProd = self.op.domain.inner(self._r,self._rtilde)
-        self._norms0 = np.sqrt(np.real(self.op.domain.inner(self._s2,self._s)))
-        self._k = 1
-     
-    def inner_update(self):
-        """Compute variables in each CG iteration."""
-<<<<<<< HEAD
-        
-        self._aux = self.op.derivative.eval(self.op.params, self._d)
-        self._aux2 = self.op.codomain.gram(self._aux)
-=======
-        _, self.deriv=self.op.linearize(self.x)
-        self._aux = self.deriv(self._d)
-        self._aux2 = self.op.range.gram(self._aux)
->>>>>>> d08aee42
-        self._alpha = (self._innerProd
-                       / np.real(self.op.codomain.inner(self._aux,self._aux2)))
-        self._s2 += -self._alpha*self._aux2
-        self._rtilde = self.deriv.adjoint(self._s2)
-        self._r = self.op.domain.gram_inv(self._rtilde)
-        self._beta = (np.real(self.op.codomain.inner(self._r,self._rtilde))
-                      / self._innerProd)  
-
-    def next(self):
-        """Run a single Newton_CG iteration.
-
-        Returns
-        -------
-        bool
-            Always True, as the Newton_CG method never stops on its own.
-
-        """
-        while (np.sqrt(self.op.domain.inner(self._s2,self._s)) 
-               > self.rho*self._norms0 and
-               self._k <= self.cgmaxit):
-            self.inner_update()
-            self._x_k += self._alpha*self._d       
-            self._d = self._r + self._beta*self._d
-            self._k += 1
-        
-        # Updating ``self.x``
-        self.x += self._x_k
-        self.outer_update()
-        return True
+"""Newton_CG solver """
+
+import logging
+import numpy as np
+
+from . import Solver
+
+__all__ = ['Newton_CG']
+
+
+class Newton_CG(Solver): 
+
+    """The Newton-CG method.
+    
+    Solves the potentially non-linear, ill-posed equation:
+
+        T(x) = y,
+
+    where T is a Frechet-differentiable operator. The number of iterations is
+    effectively the regularization parameter and needs to be picked carefully.
+
+    The Newton equations are solved by the conjugate gradient method applied to
+    the normal equation (CGNE) using the regularizing properties of CGNE with 
+    early stopping (see Hanke 1997).
+    The "outer iteration" and the "inner iteration" are referred to as the 
+    Newton iteration and the CG iteration, respectively. The CG method with all
+    its iterations is run in each Newton iteration.
+
+    Parameters
+    ----------
+    op : :class:`Operator <itreg.operators.Operator>`
+        The forward operator.
+    data : array
+        The right hand side.
+    init : array
+        The initial guess.
+    cgmaxit : int, optional
+        Maximum iterations for the inner iteration (where the CG method is run).
+    rho : float, optional
+        A factor considered for stopping the inner iteration (which is the 
+        CG method).
+        
+    Attributes
+    ----------
+    op : :class:`Operator <itreg.operators.Operator>`
+        The forward operator.
+    data : array
+        The right hand side.
+    init : array
+        The initial guess.
+    cgmaxit : int, optional
+        Maximum iterations for the inner iteration (which is the CG method).
+    rho : float, optional
+        A factor considered for stopping the inner iteration (which is the 
+        CG method).
+    x : array
+        The current point.
+    y : array
+        The value at the current point.
+    """
+    
+    def __init__(self, op, data, init, cgmaxit=50, rho=0.8):
+        """Initialization of parameters"""
+        
+        super().__init__()
+        self.op = op
+        self.data = data
+        self.x = init
+        
+        # 
+        self.outer_update()
+        
+        # parameters for exiting the inner iteration (CG method)
+        self.rho = rho
+        self.cgmaxit = cgmaxit
+        
+    def outer_update(self):
+        """Initialize and update variables in the Newton iteration."""
+        
+        self._x_k = np.zeros(np.shape(self.x))       
+        self.y = self.op(self.x)                   
+        self._residual = self.data - self.y
+        _, self.deriv=self.op.linearize(self.x)
+        self._s = self._residual - self.deriv(self._x_k)
+        self._s2 = self.op.codomain.gram(self._s)
+        self._rtilde = self.deriv.adjoint(self._s2)
+        self._r = self.op.domain.gram_inv(self._rtilde)
+        self._d = self._r
+        self._innerProd = self.op.domain.inner(self._r,self._rtilde)
+        self._norms0 = np.sqrt(np.real(self.op.domain.inner(self._s2,self._s)))
+        self._k = 1
+     
+    def inner_update(self):
+        """Compute variables in each CG iteration."""
+        _, self.deriv=self.op.linearize(self.x)
+        self._aux = self.deriv(self._d)
+        self._aux2 = self.op.codomain.gram(self._aux)
+        self._alpha = (self._innerProd
+                       / np.real(self.op.codomain.inner(self._aux,self._aux2)))
+        self._s2 += -self._alpha*self._aux2
+        self._rtilde = self.deriv.adjoint(self._s2)
+        self._r = self.op.domain.gram_inv(self._rtilde)
+        self._beta = (np.real(self.op.codomain.inner(self._r,self._rtilde))
+                      / self._innerProd)  
+
+    def next(self):
+        """Run a single Newton_CG iteration.
+
+        Returns
+        -------
+        bool
+            Always True, as the Newton_CG method never stops on its own.
+
+        """
+        while (np.sqrt(self.op.domain.inner(self._s2,self._s)) 
+               > self.rho*self._norms0 and
+               self._k <= self.cgmaxit):
+            self.inner_update()
+            self._x_k += self._alpha*self._d       
+            self._d = self._r + self._beta*self._d
+            self._k += 1
+        
+        # Updating ``self.x``
+        self.x += self._x_k
+        self.outer_update()
+        return True