--- conflicted
+++ resolved
@@ -49,11 +49,7 @@
         else:
             self._inverse = Matrix(
                 self.domain,
-<<<<<<< HEAD
-                self.mat.Inverse(freedofs=self.domain.fespace.FreeDofs())
-=======
                 self.mat.Inverse(freedofs=self.domain.fes.FreeDofs())
->>>>>>> ee215780
             )
             self._inverse._inverse = self
             return self._inverse
