<<<<<<< HEAD
from copy import copy
import numpy as np
from functools import singledispatch

from .. import util
from .. import operators


class GenericDiscretization:
    """Discrete space R^shape or C^shape (viewed as a real space) without any
    additional structure.
    """

    log = util.classlogger

    def __init__(self, shape, dtype=float):
        # Upcast dtype to represent at least (single-precision) floats, no
        # bools or ints
        dtype = np.result_type(np.float32, dtype)
        # Allow only float and complexfloat, disallow objects, strings, times
        # or other fancy dtypes
        assert np.issubdtype(dtype, np.inexact)
        self.dtype = dtype
        try:
            self.shape = tuple(shape)
        except TypeError:
            self.shape = (shape,)

    def zeros(self, dtype=None):
        """Return the zero element of the space.
        """
        return np.zeros(self.shape, dtype=dtype or self.dtype)

    def ones(self, dtype=None):
        """Return an element of the space initalized to 1.
        """
        return np.ones(self.shape, dtype=dtype or self.dtype)

    def empty(self, dtype=None):
        """Return an uninitalized element of the space.
        """
        return np.empty(self.shape, dtype=dtype or self.dtype)

    def iter_basis(self):
        elm = self.zeros()
        for idx in np.ndindex(self.shape):
            elm[idx] = 1
            yield elm
            if self.is_complex:
                elm[idx] = 1j
                yield elm
            elm[idx] = 0

    def rand(self, rand=np.random.rand, dtype=None):
        """Return a random element of the space.

        The random generator can be passed as argument. For complex dtypes,
        real and imaginary parts are generated independently.

        Parameters
        ----------
        rand : callable
            The random function to use. Should accept the shape as integer
            parameters and return a real array of that shape. The functions in
            :mod:`numpy.random` conform to this.
        """
        dtype = dtype or self.dtype
        r = rand(*self.shape)
        if not np.can_cast(r.dtype, dtype):
            raise ValueError(
                'random generator {} can not produce values of dtype {}'.format(rand, dtype))
        if util.is_complex_dtype(dtype) and not util.is_complex_dtype(r.dtype):
            c = np.empty(self.shape, dtype=dtype)
            c.real = r
            c.imag = rand(*self.shape)
            return c
        else:
            return np.asarray(r, dtype=dtype)

    def randn(self, dtype=None):
        return self.rand(np.random.randn, dtype)

    @property
    def is_complex(self):
        return util.is_complex_dtype(self.dtype)

    @property
    def size(self):
        if self.is_complex:
            return 2 * np.prod(self.shape)
        else:
            return np.prod(self.shape)

    @property
    def csize(self):
        return np.prod(self.shape)

    @property
    def ndim(self):
        return len(self.shape)

    @util.memoized_property
    def identity(self):
        return operators.Identity(self)

    def __contains__(self, x):
        if x.shape != self.shape:
            return False
        elif util.is_complex_dtype(x.dtype):
            return self.is_complex
        elif util.is_real_dtype(x.dtype):
            return True
        else:
            return False

    def flatten(self, x):
        x = np.asarray(x)
        assert self.shape == x.shape
        if self.is_complex:
            if util.is_complex_dtype(x.dtype):
                return util.complex2real(x).ravel()
            else:
                aux = self.empty()
                aux.real = x
                return util.complex2real(aux).ravel()
        elif util.is_complex_dtype(x.dtype):
            raise TypeError('Real discretization can not handle complex vectors')
        return x.ravel()

    def fromflat(self, x):
        x = np.asarray(x)
        assert util.is_real_dtype(x.dtype)
        if self.is_complex:
            return util.real2complex(x.reshape(self.shape + (2,)))
        else:
            return x.reshape(self.shape)

    def complex_space(self):
        other = copy(self)
        other.dtype = np.result_type(1j, self.dtype)
        return other

    def real_space(self):
        other = copy(self)
        other.dtype = np.empty(0, dtype=self.dtype).real.dtype
        return other


class Grid(GenericDiscretization):
    def __init__(self, *coords, axisdata=None, dtype=float):
        views = []
        if axisdata and not coords:
            coords = [d.shape[0] for d in axisdata]
        for n, c in enumerate(coords):
            if isinstance(c, int):
                v = np.arange(c)
            else:
                v = np.asarray(c).view()
            if 1 == v.ndim < len(coords):
                s = [1] * len(coords)
                s[n] = -1
                v = v.reshape(s)
            # TODO is this really necessary given that we probably perform a
            # copy using asarray anyway?
            v.flags.writeable = False
            views.append(v)
        self.coords = np.asarray(np.broadcast_arrays(*views))
        assert self.coords[0].ndim == len(self.coords)
        # TODO ensure coords are ascending?

        super().__init__(self.coords[0].shape, dtype)

        axes = []
        extents = []
        for i in range(self.ndim):
            slc = [0] * self.ndim
            slc[i] = slice(None)
            axis = self.coords[i][tuple(slc)]
            axes.append(axis)
            extents.append(abs(axis[-1] - axis[0]))
        self.axes = np.asarray(axes)
        self.extents = np.asarray(extents)

        if axisdata is not None:
            self.axisdata = tuple(axisdata)
            assert len(self.axisdata) == len(self.coords)
            for i in range(len(self.axisdata)):
                assert self.shape[i] == self.axisdata[i].shape[0]


class UniformGrid(Grid):
    def __init__(self, *args, **kwargs):
        super().__init__(*args, **kwargs)
        spacing = []
        for axis in self.axes:
            assert util.is_uniform(axis)
            spacing.append(axis[1] - axis[0])
        self.spacing = np.asarray(*spacing)
        self.volume_elem = np.prod(self.spacing)

    @util.memoized_property
    def dualgrid(self):
        # TODO check normalization
        return UniformGrid(*(np.arange(-(s//2), (s+1)//2) / l
                             for s, l in zip(self.shape, self.extents)),
                           dtype=complex)

    def fft(self, x):
        # TODO this ignores non-centered grids
        return np.fft.fftshift(np.fft.fftn(x, norm='ortho'))

    def ifft(self, x):
        y = np.fft.ifftn(np.fft.ifftshift(x), norm='ortho')
        if self.is_complex:
            return y
        else:
            return np.real(y)

from ngsolve import *
class NGSolveDiscretization(Grid):
    def __init__(self, fes, *args, **kwargs):
        self.fes=fes
#        gfu=GridFunction(self.fes)
#        self.u=gfu.vec.CreateVector()
#        self.v=gfu.vec.CreateVector()
#        self.toret=np.empty(fes.ndof)
        
        #u, v=self.fes.TnT()
        self.a=BilinearForm(self.fes, symmetric=True)
        #self.a+=SymbolicBFI(u*v)
        #self.a.Assemble()
        
        #self.b=self.a.mat.Inverse(freedofs=self.fes.FreeDofs())
        #self.b=self.a.mat
        
        self.gfu_in=GridFunction(self.fes)
        self.gfu_toret=GridFunction(self.fes)
        super().__init__(np.empty(fes.ndof), *args, **kwargs)
        
#    def inner(self, x):
#        self.v.FV().NumPy()[:]=x
#        toret=np.zeros(self.fes.ndof)
#        for i in range(self.fes.ndof):
#            self.u.FV().NumPy()[:]=np.eye(1, self.fes.ndof, i)[0]
#            toret[i]=InnerProduct(self.u, self.v)
#        return toret
    
    def apply_gram(self, x):
        self.gfu_in.vec.FV().NumPy()[:]=x
        self.gfu_toret.vec.data = self.a.mat*self.gfu_in.vec
        return self.gfu_toret.vec.FV().NumPy().copy()
    
    def apply_gram_inverse(self, x):
        self.gfu_in.vec.FV().NumPy()[:]=x
        self.gfu_toret.vec.data = self.b*self.gfu_in.vec
        return self.gfu_toret.vec.FV().NumPy().copy()
    
class NGSolveBoundaryDiscretization(Grid):
    def __init__(self, fes, fes_bdr, ind, *args, **kwargs):
        self.fes=fes
        self.fes_bdr=fes_bdr
        self.ind=ind
#        gfu=GridFunction(self.fes)
#        self.u=gfu.vec.CreateVector()
#        self.v=gfu.vec.CreateVector()
#        self.toret=np.empty(fes.ndof)
        
        #u, v=self.fes.TnT()
        self.a=BilinearForm(self.fes, symmetric=True)
        #self.a+=SymbolicBFI(u.Trace()*v.Trace(), BND)
        #self.a.Assemble()
        
        #self.b=self.a.mat.Inverse(freedofs=self.fes.FreeDofs())
        
        self.gfu_in=GridFunction(self.fes)
        self.gfu_in_bdr=GridFunction(self.fes_bdr)
        self.gfu_toret=GridFunction(self.fes)
        self.gfu_toret_bdr=GridFunction(self.fes_bdr)
        
        size=np.count_nonzero(self.ind)
        super().__init__(np.empty(size), *args, **kwargs)
        
#    def inner(self, x):
#        self.v.FV().NumPy()[:]=x
#        toret=np.zeros(self.fes.ndof)
#        for i in range(self.fes.ndof):
#            self.u.FV().NumPy()[:]=np.eye(1, self.fes.ndof, i)[0]
#            toret[i]=InnerProduct(self.u, self.v)
#        return toret
    
    def apply_gram(self,x):
        self.gfu_in_bdr.vec.FV().NumPy()[self.ind]=x
        self.gfu_in.Set(self.gfu_in_bdr)
        self.gfu_toret.vec.data = self.a.mat*self.gfu_in.vec
        self.gfu_toret_bdr.Set(self.gfu_toret)
        return self.gfu_toret_bdr.vec.FV().NumPy()[self.ind]
    
    def apply_gram_inverse(self, x):
        self.gfu_in_bdr.vec.FV().NumPy()[self.ind]=x
        self.gfu_in.Set(self.gfu_in_bdr)
        self.gfu_toret.vec.data = self.b*self.gfu_in.vec
        self.gfu_toret_bdr.Set(self.gfu_toret)
        return self.gfu_toret_bdr.vec.FV().NumPy()[self.ind]
        
class HilbertSpace:
    @property
    def gram(self):
        """The gram matrix as a LinearOperator
        """
        raise NotImplementedError

    @property
    def gram_inv(self):
        """The inverse of the gram matrix as a LinearOperator
        """
        raise NotImplementedError

    def inner(self, x, y):
        """Compute the inner product between to elements.

        This is a convenience wrapper around :meth:`gram`.

        Parameters
        ----------
        x, y : arrays
            The elements for which the inner product should be computed.

        Returns
        -------
        float
            The inner product.
        """
        return np.real(np.vdot(x, self.gram(y)))

    def norm(self, x):
        """Compute the norm of an element.

        This is a convenience wrapper around :meth:`norm`.

        Parameters
        ----------
        x : array
            The elements for which the norm should be computed.

        Returns
        -------
        float
            The norm.
        """
        return np.sqrt(self.inner(x, x))


def genericspace(*args, **kwargs):
    dispatcher = singledispatch(*args, **kwargs)
    dispatcher.base = dispatcher.dispatch(object)
    return dispatcher


@genericspace
def L2(discr):
    raise NotImplementedError(
        'L2 not implemented on {}'.format(type(discr).__qualname__))


@L2.register(GenericDiscretization)
class L2Generic(HilbertSpace):
    def __init__(self, discr):
        self.discr = discr

    @property
    def gram(self):
        return self.discr.identity

    @property
    def gram_inv(self):
        return self.discr.identity

# TODO L2 for grids, with proper weights


@genericspace
def H1(discr, index=1):
    raise NotImplementedError(
        'H1 not implemented on {}'.format(type(discr).__qualname__))


@H1.register(GenericDiscretization)
class H1UniformGrid(HilbertSpace):
    def __init__(self, discr, index=1):
        self.discr = discr
        self.index = index
        self.weights = (1 + np.linalg.norm(discr.dualgrid.coords, axis=0)**2) ** index

    @util.memoized_property
    def gram(self):
        ft = operators.FourierTransform(self.discr)
        mul = operators.PointwiseMultiplication(self.discr.dualgrid, self.weights)
        return ft.adjoint * mul * ft

    @util.memoized_property
    def gram_inv(self):
        ft = operators.FourierTransform(self.discr)
        mul = operators.PointwiseMultiplication(self.discr.dualgrid, 1/self.weights)
        return ft.adjoint * mul * ft

@genericspace
def NGSolveSpace_L2(discr):
    raise NotImplementedError(
        'H1 not implemented on {}'.format(type(discr).__qualname__))    

@NGSolveSpace_L2.register(NGSolveDiscretization)   
class NGSolveFESSpace_L2(HilbertSpace):
    def __init__(self, discr):
        self.discr = discr
        
        u, v=self.discr.fes.TnT()
        self.discr.a+=SymbolicBFI(u*v)
        self.discr.a.Assemble()
        
        self.discr.b=self.discr.a.mat.Inverse(freedofs=self.discr.fes.FreeDofs())
        
    
    @property
    def gram(self):
        return self.discr.apply_gram
    
    @property
    def gram_inv(self):
        return self.discr.apply_gram_inverse
    
@genericspace
def NGSolveSpace_H1(discr):
    raise NotImplementedError(
        'H1 not implemented on {}'.format(type(discr).__qualname__))    

@NGSolveSpace_H1.register(NGSolveDiscretization)   
class NGSolveFESSpace_H1(HilbertSpace):
    def __init__(self, discr):
        self.discr = discr
        
        u, v=self.discr.fes.TnT()
        self.discr.a+=SymbolicBFI(u*v+grad(u)*grad(v))
        self.discr.a.Assemble()
        
        self.discr.b=self.discr.a.mat.Inverse(freedofs=self.discr.fes.FreeDofs())
        
    
    @property
    def gram(self):
        return self.discr.apply_gram
    
    @property
    def gram_inv(self):
        return self.discr.apply_gram_inverse



class HilbertPullBack(HilbertSpace):
    def __init__(self, space, op, inverse=None):
        assert isinstance(op, operators.LinearOperator)
        if not isinstance(space, HilbertSpace) and callable(space):
            space = space(op.codomain)
        assert isinstance(space, HilbertSpace)
        assert op.codomain == space.discr
        self.op = op
        self.space = space
        self.discr = op.domain
        if not inverse:
            self.inverse = None
        elif inverse == 'conjugate':
            self.log.info(
                'Note: Using using T* G^{-1} T as inverse of T* G T. This is probably not correct.')
            self.inverse = op.adjoint * space.gram_inv * op
        elif inverse == 'cholesky':
            self.inverse = operators.CholeskyInverse(self.gram)

    @util.memoized_property
    def gram(self):
        return self.op.adjoint * self.space.gram * self.op

    @property
    def gram_inv(self):
        if self.inverse:
            return self.inverse
        raise NotImplementedError
        

=======
from . import discrs, hilbert
from .discrs import Discretization, Grid, UniformGrid
from .hilbert import HilbertSpace, HilbertPullBack, L2, Sobolev

>>>>>>> bdb71b04
<|MERGE_RESOLUTION|>--- conflicted
+++ resolved
@@ -1,494 +1,3 @@
-<<<<<<< HEAD
-from copy import copy
-import numpy as np
-from functools import singledispatch
-
-from .. import util
-from .. import operators
-
-
-class GenericDiscretization:
-    """Discrete space R^shape or C^shape (viewed as a real space) without any
-    additional structure.
-    """
-
-    log = util.classlogger
-
-    def __init__(self, shape, dtype=float):
-        # Upcast dtype to represent at least (single-precision) floats, no
-        # bools or ints
-        dtype = np.result_type(np.float32, dtype)
-        # Allow only float and complexfloat, disallow objects, strings, times
-        # or other fancy dtypes
-        assert np.issubdtype(dtype, np.inexact)
-        self.dtype = dtype
-        try:
-            self.shape = tuple(shape)
-        except TypeError:
-            self.shape = (shape,)
-
-    def zeros(self, dtype=None):
-        """Return the zero element of the space.
-        """
-        return np.zeros(self.shape, dtype=dtype or self.dtype)
-
-    def ones(self, dtype=None):
-        """Return an element of the space initalized to 1.
-        """
-        return np.ones(self.shape, dtype=dtype or self.dtype)
-
-    def empty(self, dtype=None):
-        """Return an uninitalized element of the space.
-        """
-        return np.empty(self.shape, dtype=dtype or self.dtype)
-
-    def iter_basis(self):
-        elm = self.zeros()
-        for idx in np.ndindex(self.shape):
-            elm[idx] = 1
-            yield elm
-            if self.is_complex:
-                elm[idx] = 1j
-                yield elm
-            elm[idx] = 0
-
-    def rand(self, rand=np.random.rand, dtype=None):
-        """Return a random element of the space.
-
-        The random generator can be passed as argument. For complex dtypes,
-        real and imaginary parts are generated independently.
-
-        Parameters
-        ----------
-        rand : callable
-            The random function to use. Should accept the shape as integer
-            parameters and return a real array of that shape. The functions in
-            :mod:`numpy.random` conform to this.
-        """
-        dtype = dtype or self.dtype
-        r = rand(*self.shape)
-        if not np.can_cast(r.dtype, dtype):
-            raise ValueError(
-                'random generator {} can not produce values of dtype {}'.format(rand, dtype))
-        if util.is_complex_dtype(dtype) and not util.is_complex_dtype(r.dtype):
-            c = np.empty(self.shape, dtype=dtype)
-            c.real = r
-            c.imag = rand(*self.shape)
-            return c
-        else:
-            return np.asarray(r, dtype=dtype)
-
-    def randn(self, dtype=None):
-        return self.rand(np.random.randn, dtype)
-
-    @property
-    def is_complex(self):
-        return util.is_complex_dtype(self.dtype)
-
-    @property
-    def size(self):
-        if self.is_complex:
-            return 2 * np.prod(self.shape)
-        else:
-            return np.prod(self.shape)
-
-    @property
-    def csize(self):
-        return np.prod(self.shape)
-
-    @property
-    def ndim(self):
-        return len(self.shape)
-
-    @util.memoized_property
-    def identity(self):
-        return operators.Identity(self)
-
-    def __contains__(self, x):
-        if x.shape != self.shape:
-            return False
-        elif util.is_complex_dtype(x.dtype):
-            return self.is_complex
-        elif util.is_real_dtype(x.dtype):
-            return True
-        else:
-            return False
-
-    def flatten(self, x):
-        x = np.asarray(x)
-        assert self.shape == x.shape
-        if self.is_complex:
-            if util.is_complex_dtype(x.dtype):
-                return util.complex2real(x).ravel()
-            else:
-                aux = self.empty()
-                aux.real = x
-                return util.complex2real(aux).ravel()
-        elif util.is_complex_dtype(x.dtype):
-            raise TypeError('Real discretization can not handle complex vectors')
-        return x.ravel()
-
-    def fromflat(self, x):
-        x = np.asarray(x)
-        assert util.is_real_dtype(x.dtype)
-        if self.is_complex:
-            return util.real2complex(x.reshape(self.shape + (2,)))
-        else:
-            return x.reshape(self.shape)
-
-    def complex_space(self):
-        other = copy(self)
-        other.dtype = np.result_type(1j, self.dtype)
-        return other
-
-    def real_space(self):
-        other = copy(self)
-        other.dtype = np.empty(0, dtype=self.dtype).real.dtype
-        return other
-
-
-class Grid(GenericDiscretization):
-    def __init__(self, *coords, axisdata=None, dtype=float):
-        views = []
-        if axisdata and not coords:
-            coords = [d.shape[0] for d in axisdata]
-        for n, c in enumerate(coords):
-            if isinstance(c, int):
-                v = np.arange(c)
-            else:
-                v = np.asarray(c).view()
-            if 1 == v.ndim < len(coords):
-                s = [1] * len(coords)
-                s[n] = -1
-                v = v.reshape(s)
-            # TODO is this really necessary given that we probably perform a
-            # copy using asarray anyway?
-            v.flags.writeable = False
-            views.append(v)
-        self.coords = np.asarray(np.broadcast_arrays(*views))
-        assert self.coords[0].ndim == len(self.coords)
-        # TODO ensure coords are ascending?
-
-        super().__init__(self.coords[0].shape, dtype)
-
-        axes = []
-        extents = []
-        for i in range(self.ndim):
-            slc = [0] * self.ndim
-            slc[i] = slice(None)
-            axis = self.coords[i][tuple(slc)]
-            axes.append(axis)
-            extents.append(abs(axis[-1] - axis[0]))
-        self.axes = np.asarray(axes)
-        self.extents = np.asarray(extents)
-
-        if axisdata is not None:
-            self.axisdata = tuple(axisdata)
-            assert len(self.axisdata) == len(self.coords)
-            for i in range(len(self.axisdata)):
-                assert self.shape[i] == self.axisdata[i].shape[0]
-
-
-class UniformGrid(Grid):
-    def __init__(self, *args, **kwargs):
-        super().__init__(*args, **kwargs)
-        spacing = []
-        for axis in self.axes:
-            assert util.is_uniform(axis)
-            spacing.append(axis[1] - axis[0])
-        self.spacing = np.asarray(*spacing)
-        self.volume_elem = np.prod(self.spacing)
-
-    @util.memoized_property
-    def dualgrid(self):
-        # TODO check normalization
-        return UniformGrid(*(np.arange(-(s//2), (s+1)//2) / l
-                             for s, l in zip(self.shape, self.extents)),
-                           dtype=complex)
-
-    def fft(self, x):
-        # TODO this ignores non-centered grids
-        return np.fft.fftshift(np.fft.fftn(x, norm='ortho'))
-
-    def ifft(self, x):
-        y = np.fft.ifftn(np.fft.ifftshift(x), norm='ortho')
-        if self.is_complex:
-            return y
-        else:
-            return np.real(y)
-
-from ngsolve import *
-class NGSolveDiscretization(Grid):
-    def __init__(self, fes, *args, **kwargs):
-        self.fes=fes
-#        gfu=GridFunction(self.fes)
-#        self.u=gfu.vec.CreateVector()
-#        self.v=gfu.vec.CreateVector()
-#        self.toret=np.empty(fes.ndof)
-        
-        #u, v=self.fes.TnT()
-        self.a=BilinearForm(self.fes, symmetric=True)
-        #self.a+=SymbolicBFI(u*v)
-        #self.a.Assemble()
-        
-        #self.b=self.a.mat.Inverse(freedofs=self.fes.FreeDofs())
-        #self.b=self.a.mat
-        
-        self.gfu_in=GridFunction(self.fes)
-        self.gfu_toret=GridFunction(self.fes)
-        super().__init__(np.empty(fes.ndof), *args, **kwargs)
-        
-#    def inner(self, x):
-#        self.v.FV().NumPy()[:]=x
-#        toret=np.zeros(self.fes.ndof)
-#        for i in range(self.fes.ndof):
-#            self.u.FV().NumPy()[:]=np.eye(1, self.fes.ndof, i)[0]
-#            toret[i]=InnerProduct(self.u, self.v)
-#        return toret
-    
-    def apply_gram(self, x):
-        self.gfu_in.vec.FV().NumPy()[:]=x
-        self.gfu_toret.vec.data = self.a.mat*self.gfu_in.vec
-        return self.gfu_toret.vec.FV().NumPy().copy()
-    
-    def apply_gram_inverse(self, x):
-        self.gfu_in.vec.FV().NumPy()[:]=x
-        self.gfu_toret.vec.data = self.b*self.gfu_in.vec
-        return self.gfu_toret.vec.FV().NumPy().copy()
-    
-class NGSolveBoundaryDiscretization(Grid):
-    def __init__(self, fes, fes_bdr, ind, *args, **kwargs):
-        self.fes=fes
-        self.fes_bdr=fes_bdr
-        self.ind=ind
-#        gfu=GridFunction(self.fes)
-#        self.u=gfu.vec.CreateVector()
-#        self.v=gfu.vec.CreateVector()
-#        self.toret=np.empty(fes.ndof)
-        
-        #u, v=self.fes.TnT()
-        self.a=BilinearForm(self.fes, symmetric=True)
-        #self.a+=SymbolicBFI(u.Trace()*v.Trace(), BND)
-        #self.a.Assemble()
-        
-        #self.b=self.a.mat.Inverse(freedofs=self.fes.FreeDofs())
-        
-        self.gfu_in=GridFunction(self.fes)
-        self.gfu_in_bdr=GridFunction(self.fes_bdr)
-        self.gfu_toret=GridFunction(self.fes)
-        self.gfu_toret_bdr=GridFunction(self.fes_bdr)
-        
-        size=np.count_nonzero(self.ind)
-        super().__init__(np.empty(size), *args, **kwargs)
-        
-#    def inner(self, x):
-#        self.v.FV().NumPy()[:]=x
-#        toret=np.zeros(self.fes.ndof)
-#        for i in range(self.fes.ndof):
-#            self.u.FV().NumPy()[:]=np.eye(1, self.fes.ndof, i)[0]
-#            toret[i]=InnerProduct(self.u, self.v)
-#        return toret
-    
-    def apply_gram(self,x):
-        self.gfu_in_bdr.vec.FV().NumPy()[self.ind]=x
-        self.gfu_in.Set(self.gfu_in_bdr)
-        self.gfu_toret.vec.data = self.a.mat*self.gfu_in.vec
-        self.gfu_toret_bdr.Set(self.gfu_toret)
-        return self.gfu_toret_bdr.vec.FV().NumPy()[self.ind]
-    
-    def apply_gram_inverse(self, x):
-        self.gfu_in_bdr.vec.FV().NumPy()[self.ind]=x
-        self.gfu_in.Set(self.gfu_in_bdr)
-        self.gfu_toret.vec.data = self.b*self.gfu_in.vec
-        self.gfu_toret_bdr.Set(self.gfu_toret)
-        return self.gfu_toret_bdr.vec.FV().NumPy()[self.ind]
-        
-class HilbertSpace:
-    @property
-    def gram(self):
-        """The gram matrix as a LinearOperator
-        """
-        raise NotImplementedError
-
-    @property
-    def gram_inv(self):
-        """The inverse of the gram matrix as a LinearOperator
-        """
-        raise NotImplementedError
-
-    def inner(self, x, y):
-        """Compute the inner product between to elements.
-
-        This is a convenience wrapper around :meth:`gram`.
-
-        Parameters
-        ----------
-        x, y : arrays
-            The elements for which the inner product should be computed.
-
-        Returns
-        -------
-        float
-            The inner product.
-        """
-        return np.real(np.vdot(x, self.gram(y)))
-
-    def norm(self, x):
-        """Compute the norm of an element.
-
-        This is a convenience wrapper around :meth:`norm`.
-
-        Parameters
-        ----------
-        x : array
-            The elements for which the norm should be computed.
-
-        Returns
-        -------
-        float
-            The norm.
-        """
-        return np.sqrt(self.inner(x, x))
-
-
-def genericspace(*args, **kwargs):
-    dispatcher = singledispatch(*args, **kwargs)
-    dispatcher.base = dispatcher.dispatch(object)
-    return dispatcher
-
-
-@genericspace
-def L2(discr):
-    raise NotImplementedError(
-        'L2 not implemented on {}'.format(type(discr).__qualname__))
-
-
-@L2.register(GenericDiscretization)
-class L2Generic(HilbertSpace):
-    def __init__(self, discr):
-        self.discr = discr
-
-    @property
-    def gram(self):
-        return self.discr.identity
-
-    @property
-    def gram_inv(self):
-        return self.discr.identity
-
-# TODO L2 for grids, with proper weights
-
-
-@genericspace
-def H1(discr, index=1):
-    raise NotImplementedError(
-        'H1 not implemented on {}'.format(type(discr).__qualname__))
-
-
-@H1.register(GenericDiscretization)
-class H1UniformGrid(HilbertSpace):
-    def __init__(self, discr, index=1):
-        self.discr = discr
-        self.index = index
-        self.weights = (1 + np.linalg.norm(discr.dualgrid.coords, axis=0)**2) ** index
-
-    @util.memoized_property
-    def gram(self):
-        ft = operators.FourierTransform(self.discr)
-        mul = operators.PointwiseMultiplication(self.discr.dualgrid, self.weights)
-        return ft.adjoint * mul * ft
-
-    @util.memoized_property
-    def gram_inv(self):
-        ft = operators.FourierTransform(self.discr)
-        mul = operators.PointwiseMultiplication(self.discr.dualgrid, 1/self.weights)
-        return ft.adjoint * mul * ft
-
-@genericspace
-def NGSolveSpace_L2(discr):
-    raise NotImplementedError(
-        'H1 not implemented on {}'.format(type(discr).__qualname__))    
-
-@NGSolveSpace_L2.register(NGSolveDiscretization)   
-class NGSolveFESSpace_L2(HilbertSpace):
-    def __init__(self, discr):
-        self.discr = discr
-        
-        u, v=self.discr.fes.TnT()
-        self.discr.a+=SymbolicBFI(u*v)
-        self.discr.a.Assemble()
-        
-        self.discr.b=self.discr.a.mat.Inverse(freedofs=self.discr.fes.FreeDofs())
-        
-    
-    @property
-    def gram(self):
-        return self.discr.apply_gram
-    
-    @property
-    def gram_inv(self):
-        return self.discr.apply_gram_inverse
-    
-@genericspace
-def NGSolveSpace_H1(discr):
-    raise NotImplementedError(
-        'H1 not implemented on {}'.format(type(discr).__qualname__))    
-
-@NGSolveSpace_H1.register(NGSolveDiscretization)   
-class NGSolveFESSpace_H1(HilbertSpace):
-    def __init__(self, discr):
-        self.discr = discr
-        
-        u, v=self.discr.fes.TnT()
-        self.discr.a+=SymbolicBFI(u*v+grad(u)*grad(v))
-        self.discr.a.Assemble()
-        
-        self.discr.b=self.discr.a.mat.Inverse(freedofs=self.discr.fes.FreeDofs())
-        
-    
-    @property
-    def gram(self):
-        return self.discr.apply_gram
-    
-    @property
-    def gram_inv(self):
-        return self.discr.apply_gram_inverse
-
-
-
-class HilbertPullBack(HilbertSpace):
-    def __init__(self, space, op, inverse=None):
-        assert isinstance(op, operators.LinearOperator)
-        if not isinstance(space, HilbertSpace) and callable(space):
-            space = space(op.codomain)
-        assert isinstance(space, HilbertSpace)
-        assert op.codomain == space.discr
-        self.op = op
-        self.space = space
-        self.discr = op.domain
-        if not inverse:
-            self.inverse = None
-        elif inverse == 'conjugate':
-            self.log.info(
-                'Note: Using using T* G^{-1} T as inverse of T* G T. This is probably not correct.')
-            self.inverse = op.adjoint * space.gram_inv * op
-        elif inverse == 'cholesky':
-            self.inverse = operators.CholeskyInverse(self.gram)
-
-    @util.memoized_property
-    def gram(self):
-        return self.op.adjoint * self.space.gram * self.op
-
-    @property
-    def gram_inv(self):
-        if self.inverse:
-            return self.inverse
-        raise NotImplementedError
-        
-
-=======
-from . import discrs, hilbert
-from .discrs import Discretization, Grid, UniformGrid
-from .hilbert import HilbertSpace, HilbertPullBack, L2, Sobolev
-
->>>>>>> bdb71b04
+from . import discrs, hilbert
+from .discrs import Discretization, Grid, UniformGrid
+from .hilbert import HilbertSpace, HilbertPullBack, L2, Sobolev