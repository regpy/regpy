--- conflicted
+++ resolved
@@ -329,12 +329,11 @@
         )
 
 
-<<<<<<< HEAD
 class OneToManyGrid(Discretization):
-    def __init__(self,**kwargs):
+    def __init__(self, **kwargs):
         super().__init__(**kwargs)
-        
-=======
+
+
 class NGSolveDiscretization(Grid):
     def __init__(self, fes, *args, **kwargs):
         self.fes=fes
@@ -394,5 +393,4 @@
     def apply_gram_inverse(self, x):
         self.gfu_in.vec.FV().NumPy()[:]=x
         self.gfu_toret.vec.data = self.b*self.gfu_in.vec
-        return self.gfu_toret.vec.FV().NumPy().copy()
->>>>>>> b3bcced4
+        return self.gfu_toret.vec.FV().NumPy().copy()