# TODO: Use netgen for visualization instead of own functions
# TODO: Further optimization, introduction of solve function, preconditioner, fewer gridfunctions ....
# TODO: Maybe use gridfunctions and not coefficient-vectors as input and output

import ngsolve as ngs

from itreg.operators import NonlinearOperator


class Coefficient(NonlinearOperator):
    def __init__(self, domain, rhs, bc_left=None, bc_right=None, bc_top=None, bc_bottom=None, codomain=None,
                 diffusion=True, reaction=False, dim=1):
        assert dim in (1, 2)
        assert diffusion or reaction

        codomain = codomain or domain
<<<<<<< HEAD
        self.rhs=rhs

        self.diffusion=diffusion
        self.reaction=reaction
        self.dim=domain.fespace.mesh.dim

        bc_left=bc_left or 0
        bc_right=bc_right or 0
        bc_top=bc_top or 0
        bc_bottom=bc_bottom or 0


        #Define mesh and finite element space
        self.fes_domain=domain.fespace
        #self.mesh=self.fes.mesh

        self.fes_codomain=codomain.fespace
#        if dim==1:
#            self.mesh = Make1DMesh(meshsize)
#            self.fes = H1(self.mesh, order=2, dirichlet="left|right")
#        elif dim==2:
#            self.mesh = MakeQuadMesh(meshsize)
#            self.fes = H1(self.mesh, order=2, dirichlet="left|top|right|bottom")

        #grid functions for later use
        self.gfu = GridFunction(self.fes_codomain)  # solution, return value of _eval
        self.gfu_bdr=GridFunction(self.fes_codomain) #grid function holding boundary values

        self.gfu_integrator = GridFunction(self.fes_domain) #grid function for defining integrator (bilinearform)
        self.gfu_integrator_codomain = GridFunction(self.fes_codomain)
        self.gfu_rhs = GridFunction(self.fes_codomain) #grid function for defining right hand side (Linearform)

        self.gfu_inner_domain=GridFunction(self.fes_domain) #grid function for reading in values in derivative
        self.gfu_inner=GridFunction(self.fes_codomain) #grid function for inner computation in derivative and adjoint
        self.gfu_deriv=GridFunction(self.fes_codomain) #return value of derivative
        self.gfu_toret=GridFunction(self.fes_domain) #grid function for returning values in adjoint and derivative
=======
        self.rhs = rhs

        self.diffusion = diffusion
        self.reaction = reaction
        self.dim = domain.fes.mesh.dim

        bc_left = bc_left or 0
        bc_right = bc_right or 0
        bc_top = bc_top or 0
        bc_bottom = bc_bottom or 0

        # Define mesh and finite element space
        self.fes_domain = domain.fes
        # self.mesh=self.fes.mesh

        self.fes_codomain = codomain.fes
        #        if dim==1:
        #            self.mesh = Make1DMesh(meshsize)
        #            self.fes = H1(self.mesh, order=2, dirichlet="left|right")
        #        elif dim==2:
        #            self.mesh = MakeQuadMesh(meshsize)
        #            self.fes = H1(self.mesh, order=2, dirichlet="left|top|right|bottom")

        # grid functions for later use
        self.gfu = ngs.GridFunction(self.fes_codomain)  # solution, return value of _eval
        self.gfu_bdr = ngs.GridFunction(self.fes_codomain)  # grid function holding boundary values

        self.gfu_integrator = ngs.GridFunction(self.fes_domain)  # grid function for defining integrator (bilinearform)
        self.gfu_integrator_codomain = ngs.GridFunction(self.fes_codomain)
        self.gfu_rhs = ngs.GridFunction(self.fes_codomain)  # grid function for defining right hand side (Linearform)

        self.gfu_inner_domain = ngs.GridFunction(self.fes_domain)  # grid function for reading in values in derivative
        self.gfu_inner = ngs.GridFunction(
            self.fes_codomain)  # grid function for inner computation in derivative and adjoint
        self.gfu_deriv = ngs.GridFunction(self.fes_codomain)  # return value of derivative
        self.gfu_toret = ngs.GridFunction(
            self.fes_domain)  # grid function for returning values in adjoint and derivative
>>>>>>> ee215780

        u = self.fes_codomain.TrialFunction()  # symbolic object
        v = self.fes_codomain.TestFunction()  # symbolic object

        # Define Bilinearform, will be assembled later
        self.a = ngs.BilinearForm(self.fes_codomain, symmetric=True)
        if self.diffusion:
            self.a += ngs.SymbolicBFI(ngs.grad(u) * ngs.grad(v) * self.gfu_integrator_codomain)
        elif self.reaction:
            self.a += ngs.SymbolicBFI(ngs.grad(u) * ngs.grad(v) + u * v * self.gfu_integrator_codomain)

        # Define Linearform, will be assembled later
        self.f = ngs.LinearForm(self.fes_codomain)
        self.f += ngs.SymbolicLFI(self.gfu_rhs * v)

        if diffusion:
            self.f_deriv = ngs.LinearForm(self.fes_codomain)
            self.f_deriv += ngs.SymbolicLFI(-self.gfu_rhs * ngs.grad(self.gfu) * ngs.grad(v))

        # Precompute Boundary values and boundary valued corrected rhs
        if self.dim == 1:
            self.gfu_bdr.Set([bc_left, bc_right], definedon=self.fes_codomain.mesh.Boundaries("left|right"))
        elif self.dim == 2:
            self.gfu_bdr.Set([bc_left, bc_top, bc_right, bc_bottom],
                             definedon=self.fes_codomain.mesh.Boundaries("left|top|right|bottom"))
        self.r = self.f.vec.CreateVector()

        super().__init__(domain, codomain)

    def _eval(self, diff, differentiate=False):
        # Assemble Bilinearform
        self.gfu_integrator.vec.FV().NumPy()[:] = diff
        self.gfu_integrator_codomain.Set(self.gfu_integrator)
        #       self.gfu_integrator.Set(diff)
        self.a.Assemble()

        # Assemble Linearform
        self.gfu_rhs.Set(self.rhs)
        self.f.Assemble()

        # Update rhs by boundary values
        self.r.data = self.f.vec - self.a.mat * self.gfu_bdr.vec

        # Solve system
        self.gfu.vec.data = self.gfu_bdr.vec.data + self._solve(self.a, self.r)

        return self.gfu.vec.FV().NumPy().copy()

    #            return self.gfu

    def _derivative(self, argument):
        # Bilinearform already defined from _eval

        # Translate arguments in Coefficient Function
        self.gfu_inner_domain.vec.FV().NumPy()[:] = argument
        # Interpolate to codomain
        self.gfu_inner.Set(self.gfu_inner_domain)

        # Define rhs
        if self.diffusion:
            rhs = self.gfu_inner
            self.gfu_rhs.Set(rhs)
            self.f_deriv.Assemble()

            self.gfu_deriv.vec.data = self._solve(self.a, self.f_deriv.vec)

        elif self.reaction:
            rhs = self.gfu_inner * self.gfu
            self.gfu_rhs.Set(rhs)
            self.f.Assemble()

            self.gfu_deriv.vec.data = self._solve(self.a, self.f.vec)

        return self.gfu_deriv.vec.FV().NumPy().copy()

    def _adjoint(self, argument):
        # Bilinearform already defined from _eval

        # Definition of Linearform
        self.gfu_rhs.vec.FV().NumPy()[:] = argument
        #       self.gfu_rhs.Set(rhs)
        self.f.Assemble()

        # Solve system
        self.gfu_inner.vec.data = self._solve(self.a, self.f.vec)

        if self.diffusion:
            res = -ngs.grad(self.gfu) * ngs.grad(self.gfu_inner)
        elif self.reaction:
            res = -self.gfu * self.gfu_inner

        self.gfu_toret.Set(res)

        return self.gfu_toret.vec.FV().NumPy().copy()

    def _solve(self, bilinear, rhs, boundary=False):
        return bilinear.mat.Inverse(freedofs=self.fes_codomain.FreeDofs()) * rhs<|MERGE_RESOLUTION|>--- conflicted
+++ resolved
@@ -14,44 +14,6 @@
         assert diffusion or reaction
 
         codomain = codomain or domain
-<<<<<<< HEAD
-        self.rhs=rhs
-
-        self.diffusion=diffusion
-        self.reaction=reaction
-        self.dim=domain.fespace.mesh.dim
-
-        bc_left=bc_left or 0
-        bc_right=bc_right or 0
-        bc_top=bc_top or 0
-        bc_bottom=bc_bottom or 0
-
-
-        #Define mesh and finite element space
-        self.fes_domain=domain.fespace
-        #self.mesh=self.fes.mesh
-
-        self.fes_codomain=codomain.fespace
-#        if dim==1:
-#            self.mesh = Make1DMesh(meshsize)
-#            self.fes = H1(self.mesh, order=2, dirichlet="left|right")
-#        elif dim==2:
-#            self.mesh = MakeQuadMesh(meshsize)
-#            self.fes = H1(self.mesh, order=2, dirichlet="left|top|right|bottom")
-
-        #grid functions for later use
-        self.gfu = GridFunction(self.fes_codomain)  # solution, return value of _eval
-        self.gfu_bdr=GridFunction(self.fes_codomain) #grid function holding boundary values
-
-        self.gfu_integrator = GridFunction(self.fes_domain) #grid function for defining integrator (bilinearform)
-        self.gfu_integrator_codomain = GridFunction(self.fes_codomain)
-        self.gfu_rhs = GridFunction(self.fes_codomain) #grid function for defining right hand side (Linearform)
-
-        self.gfu_inner_domain=GridFunction(self.fes_domain) #grid function for reading in values in derivative
-        self.gfu_inner=GridFunction(self.fes_codomain) #grid function for inner computation in derivative and adjoint
-        self.gfu_deriv=GridFunction(self.fes_codomain) #return value of derivative
-        self.gfu_toret=GridFunction(self.fes_domain) #grid function for returning values in adjoint and derivative
-=======
         self.rhs = rhs
 
         self.diffusion = diffusion
@@ -89,7 +51,6 @@
         self.gfu_deriv = ngs.GridFunction(self.fes_codomain)  # return value of derivative
         self.gfu_toret = ngs.GridFunction(
             self.fes_domain)  # grid function for returning values in adjoint and derivative
->>>>>>> ee215780
 
         u = self.fes_codomain.TrialFunction()  # symbolic object
         v = self.fes_codomain.TestFunction()  # symbolic object
