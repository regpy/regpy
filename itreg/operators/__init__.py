<<<<<<< HEAD
from itreg.util import emptycontext, classlogger

from copy import deepcopy
import numpy as np


class OperatorImplementation:
    log = classlogger

    def eval(self, params, x, **kwargs):
        raise NotImplementedError

    def adjoint(self, params, y, **kwargs):
        raise NotImplementedError

    def abs_squared(self, params, x, **kwargs):
        aux = self.eval(params, x, **kwargs)
        aux = params.range.gram(aux)
        aux = self.adjoint(params, aux, **kwargs)
        return params.domain.gram_inv(aux)


class Params:
    def __init__(self, domain, range, **kwargs):
        self.domain = domain
        self.range = range
        self.__dict__.update(kwargs)


class GenericData:
    def __init__(self, params):
        pass


class RevokedError(Exception):
    pass


class Revocable:
    def __init__(self, val):
        self.__val = val

    @classmethod
    def take(cls, other):
        return cls(other.revoke())

    def __enter__(self):
        if self.__val is None:
            raise RevokedError
        return self.__val

    def __exit__(self, *args):
        pass

    def revoke(self):
        with self as val:
            self.__val = None
            return val


class BaseOperator:
    nocopy = frozenset(['params'])

    def __init__(self, params):
        self.params = params

    def __deepcopy__(self, memo):
        cls = type(self)
        result = cls.__new__(cls)
        memo[id(result)] = result
        for k, v in self.__dict__.items():
            if k not in self.nocopy:
                v = deepcopy(v, memo)
            setattr(result, k, v)
        return result

    def __str__(self):
        return 'Operator({}, {})'.format(
            type(self.operator).__qualname__, self.params)

    @property
    def domain(self):
        return self.params.domain

    @property
    def range(self):
        return self.params.range


class NonlinearOperator(BaseOperator):
    Data = GenericData

    def __init__(self, params):
        super().__init__(params)
        self.__owned_data = None
        self.__shared_data = None

    def __call__(self, x):
        self.__owned_data = self.__owned_data or self.Data(self.params)
        return self.operator.eval(
            self.params, x, data=self.__owned_data, differentiate=False)

    def linearize(self, x):
        if self.__shared_data is None:
            self.__shared_data = Revocable(self.Data(self.params))
        else:
            self.__shared_data = Revocable.take(self.__shared_data)
        with self.__shared_data as data:
            y = self.operator.eval(
                self.params, x, data=data, differentiate=True)
        deriv = Derivative(self.derivative, self.params, self.__shared_data)
        return y, deriv


class LinearOperator(BaseOperator):
    handle = emptycontext

    def __call__(self, x):
        with self.handle as data:
            return self.operator.eval(self.params, x, data=data)

    def adjoint(self, x):
        with self.handle as data:
            return self.operator.adjoint(self.params, x, data=data)

    def abs_squared(self, x):
        with self.handle as data:
            return self.operator.abs_squared(self.params, x, data=data)

    def linearize(self, x):
        return self(x), self

    @property
    def derivative(self):
#        with self.handle as data:
#            return self.operator.eval(self.params, x, data=data)
        return self.operator

    def norm(self, iterations=10):
        h = self.domain.rand()
        norm = np.sqrt(np.real(np.vdot(h, h)))
        for i in range(iterations):
            h = h / norm
            h = self.abs_squared(h)
            norm = np.sqrt(np.real(np.vdot(h, h)))
        return np.sqrt(norm)


class Derivative(LinearOperator):
    def __init__(self, operator, params, handle):
        super().__init__(params)
        self.operator = operator
        self.handle = handle


#from .volterra import Volterra, NonlinearVolterra
from .weighted import Weighted
from . import Volterra
from . import MediumScattering
from . import MRI
from . import Diffusion
from . import Reaction
=======
import numpy as np

from itreg.util import classlogger, memoized_property


class Params:
    def __init__(self, domain, range, **kwargs):
        self.domain = domain
        self.range = range
        self.__dict__.update(**kwargs)


class Revocable:
    def __init__(self, val):
        self.__val = val

    @classmethod
    def take(cls, other):
        return cls(other.revoke())

    def get(self):
        try:
            return self.__val
        except AttributeError:
            raise RuntimeError('Attempted to use revoked reference')

    def revoke(self):
        val = self.get()
        del self.__val
        return val


class BaseOperator:
    log = classlogger

    def __init__(self, params):
        self.params = params
        self._alloc(params)

    def _alloc(self, params):
        pass

    @property
    def domain(self):
        return self.params.domain

    @property
    def range(self):
        return self.params.range

    def clone(self):
        cls = type(self)
        instance = cls.__new__(cls)
        BaseOperator.__init__(instance, self.params)
        return instance

    def __call__(self, x):
        raise NotImplementedError

    def linearize(self, x):
        raise NotImplementedError


class NonlinearOperator(BaseOperator):
    def __call__(self, x):
        self.__revoke()
        return self._eval(x, differentiate=False)

    def linearize(self, x):
        self.__revoke()
        y = self._eval(x, differentiate=True)
        deriv = Derivative(self.__get_handle())
        return y, deriv

    def __revoke(self):
        try:
            self.__handle = Revocable.take(self.__handle)
        except AttributeError:
            pass

    def __get_handle(self):
        try:
            return self.__handle
        except AttributeError:
            self.__handle = Revocable(self)
            return self.__handle

    def _eval(self, x, differentiate=False):
        raise NotImplementedError

    def _derivative(self, x):
        raise NotImplementedError

    def _adjoint(self, y):
        raise NotImplementedError


class LinearOperator(BaseOperator):
    def __call__(self, x):
        return self._eval(x)

    def linearize(self, x):
        return self(x), self

    @memoized_property
    def adjoint(self):
        return Adjoint(self)

    def hermitian(self, y):
        # TODO Once gram matrices are turned into operators and operator
        # composition works, this can be made into a memoized property that
        # returns a composed operator instance.
        # return self.domain.gram_inv * self.adjoint * self.range.gram
        return self.domain.gram_inv(self.adjoint(self.range.gram(y)))

    def norm(self, iterations=10):
        h = self.domain.rand()
        norm = np.sqrt(np.real(np.vdot(h, h)))
        for i in range(iterations):
            h = h / norm
            h = self.hermitian(self(h))
            norm = np.sqrt(np.real(np.vdot(h, h)))
        return np.sqrt(norm)

    def _eval(self, x):
        raise NotImplementedError

    def _adjoint(self, x):
        raise NotImplementedError


class Adjoint(LinearOperator):
    def __init__(self, op):
        super().__init__(Params(op.range, op.domain, op=op))

    def _eval(self, x):
        return self.params.op._adjoint(x)

    def _adjoint(self, x):
        return self.params.op._eval(x)

    @property
    def adjoint(self):
        return self.params.op


class Derivative(LinearOperator):
    def __init__(self, op):
        if not isinstance(op, Revocable):
            # Wrap plain operators in a Revocable that will never be revoked to
            # avoid case distinctions below.
            op = Revocable(op)
        super().__init__(Params(op.get().domain, op.get().range, op=op))

    def _eval(self, x):
        return self.params.op.get()._derivative(x)

    def _adjoint(self, x):
        return self.params.op.get()._adjoint(x)
>>>>>>> 035c1b9f
<|MERGE_RESOLUTION|>--- conflicted
+++ resolved
@@ -1,167 +1,3 @@
-<<<<<<< HEAD
-from itreg.util import emptycontext, classlogger
-
-from copy import deepcopy
-import numpy as np
-
-
-class OperatorImplementation:
-    log = classlogger
-
-    def eval(self, params, x, **kwargs):
-        raise NotImplementedError
-
-    def adjoint(self, params, y, **kwargs):
-        raise NotImplementedError
-
-    def abs_squared(self, params, x, **kwargs):
-        aux = self.eval(params, x, **kwargs)
-        aux = params.range.gram(aux)
-        aux = self.adjoint(params, aux, **kwargs)
-        return params.domain.gram_inv(aux)
-
-
-class Params:
-    def __init__(self, domain, range, **kwargs):
-        self.domain = domain
-        self.range = range
-        self.__dict__.update(kwargs)
-
-
-class GenericData:
-    def __init__(self, params):
-        pass
-
-
-class RevokedError(Exception):
-    pass
-
-
-class Revocable:
-    def __init__(self, val):
-        self.__val = val
-
-    @classmethod
-    def take(cls, other):
-        return cls(other.revoke())
-
-    def __enter__(self):
-        if self.__val is None:
-            raise RevokedError
-        return self.__val
-
-    def __exit__(self, *args):
-        pass
-
-    def revoke(self):
-        with self as val:
-            self.__val = None
-            return val
-
-
-class BaseOperator:
-    nocopy = frozenset(['params'])
-
-    def __init__(self, params):
-        self.params = params
-
-    def __deepcopy__(self, memo):
-        cls = type(self)
-        result = cls.__new__(cls)
-        memo[id(result)] = result
-        for k, v in self.__dict__.items():
-            if k not in self.nocopy:
-                v = deepcopy(v, memo)
-            setattr(result, k, v)
-        return result
-
-    def __str__(self):
-        return 'Operator({}, {})'.format(
-            type(self.operator).__qualname__, self.params)
-
-    @property
-    def domain(self):
-        return self.params.domain
-
-    @property
-    def range(self):
-        return self.params.range
-
-
-class NonlinearOperator(BaseOperator):
-    Data = GenericData
-
-    def __init__(self, params):
-        super().__init__(params)
-        self.__owned_data = None
-        self.__shared_data = None
-
-    def __call__(self, x):
-        self.__owned_data = self.__owned_data or self.Data(self.params)
-        return self.operator.eval(
-            self.params, x, data=self.__owned_data, differentiate=False)
-
-    def linearize(self, x):
-        if self.__shared_data is None:
-            self.__shared_data = Revocable(self.Data(self.params))
-        else:
-            self.__shared_data = Revocable.take(self.__shared_data)
-        with self.__shared_data as data:
-            y = self.operator.eval(
-                self.params, x, data=data, differentiate=True)
-        deriv = Derivative(self.derivative, self.params, self.__shared_data)
-        return y, deriv
-
-
-class LinearOperator(BaseOperator):
-    handle = emptycontext
-
-    def __call__(self, x):
-        with self.handle as data:
-            return self.operator.eval(self.params, x, data=data)
-
-    def adjoint(self, x):
-        with self.handle as data:
-            return self.operator.adjoint(self.params, x, data=data)
-
-    def abs_squared(self, x):
-        with self.handle as data:
-            return self.operator.abs_squared(self.params, x, data=data)
-
-    def linearize(self, x):
-        return self(x), self
-
-    @property
-    def derivative(self):
-#        with self.handle as data:
-#            return self.operator.eval(self.params, x, data=data)
-        return self.operator
-
-    def norm(self, iterations=10):
-        h = self.domain.rand()
-        norm = np.sqrt(np.real(np.vdot(h, h)))
-        for i in range(iterations):
-            h = h / norm
-            h = self.abs_squared(h)
-            norm = np.sqrt(np.real(np.vdot(h, h)))
-        return np.sqrt(norm)
-
-
-class Derivative(LinearOperator):
-    def __init__(self, operator, params, handle):
-        super().__init__(params)
-        self.operator = operator
-        self.handle = handle
-
-
-#from .volterra import Volterra, NonlinearVolterra
-from .weighted import Weighted
-from . import Volterra
-from . import MediumScattering
-from . import MRI
-from . import Diffusion
-from . import Reaction
-=======
 import numpy as np
 
 from itreg.util import classlogger, memoized_property
@@ -320,5 +156,4 @@
         return self.params.op.get()._derivative(x)
 
     def _adjoint(self, x):
-        return self.params.op.get()._adjoint(x)
->>>>>>> 035c1b9f
+        return self.params.op.get()._adjoint(x)