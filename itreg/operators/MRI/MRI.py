from itreg.operators import NonlinearOperator, Params

import numpy as np
<<<<<<< HEAD

=======
import scipy as scp
import matplotlib.pyplot as plt
>>>>>>> d08aee42

class parallel_MRI(NonlinearOperator):
    def __init__(self,
                 domain,
                 codomain=None,
                nr_coils=20,
                Nx=200,
                Ny=20,
                samplingIndx=None,
                Fourier_weights=None,
                ):

        if samplingIndx is None:
            undersampling = 2
            nrcenterlines =  8
                #create sampling pattern P
            P = np.zeros((Nx,Ny))
            P[:,np.arange(0, Ny, undersampling)] = 1
            P[:,int((Ny-nrcenterlines)/2):int((Ny+nrcenterlines)/2)] = 1
            samplingIndx = np.nonzero(np.reshape(P, (Nx*Ny, 1), order='F'))[0]

        if codomain is None:
            coords_range=np.ones(nr_coils*len(samplingIndx))
            grid_range=User_Defined(coords_range, coords_range.shape)
            codomain=L2(grid_range)


        if Fourier_weights is None:
            Fourier_weights = np.zeros((Nx,Ny))
            #for k in range(0, Nx):
                #for j in range(0, Ny):
                    #d = (k  / Nx - 0.5)**2 + (j  / Ny - 0.5)**2
                    #Fourier_weights[k, j] = (1. + 220. * d)**32

        super().__init__(
            Params(domain,
                codomain,
                samplingIndx=samplingIndx,
                Fourier_weights=Fourier_weights,
                nr_coils=nr_coils,
                Nx=Nx,
                Ny=Ny))

    @instantiate
    class operator(OperatorImplementation):
        def eval(self, params, rho_and_coils, data, **kwargs):
            rho_and_coils=rho_and_coils+1j*np.zeros(rho_and_coils.shape)
            nr_coils = params.nr_coils
            samplingIndx = params.samplingIndx
            N = params.Nx*params.Ny

            # current spin density and coil sensitivities are stored for
            # later evaluations of F.derivative and F.adjoint:
            # The derivative will be taken at the point (rho,coils)
            data.rho = np.reshape(rho_and_coils[0:N],(params.Nx,params.Ny), order='F')+1j*np.zeros((params.Nx,params.Ny))
            data.coils = np.reshape(rho_and_coils[N:],(params.Nx,params.Ny,nr_coils), order='F')+1j*np.zeros((params.Nx,params.Ny,nr_coils))

            data_mes = 1j*np.zeros((len(samplingIndx),nr_coils))
            aux=1j*np.zeros((params.Nx, params.Ny))
            #data_mes=1j*np.zeros((N, nr_coils))

            for j in range(0, nr_coils):
                data.coils[:,:,j] = myifft(data.coils[:,:,j])
                aux = myfft(data.rho * data.coils[:,:,j])
                data_mes[:,j] = np.reshape(aux, N, order='F')[samplingIndx]
            return data_mes.reshape(len(samplingIndx)*nr_coils, order='F')



    @instantiate
    class derivative(OperatorImplementation):
        def eval(self, params, h, data, **kwargs):
            nr_coils = params.nr_coils
            samplingIndx = params.samplingIndx
            N = params.Nx*params.Ny

            d_K = 1j*np.zeros((len(samplingIndx),nr_coils))
            aux=1j*np.zeros((params.Nx, params.Ny))
            d_rho = np.reshape(h[0:N],(params.Nx,params.Ny), order='F')+1j*np.zeros((params.Nx, params.Ny))
            d_coils = np.reshape(h[N:],(params.Nx,params.Ny,nr_coils), order='F')+1j*np.zeros((params.Nx,params.Ny,nr_coils))

            for j in range(0, nr_coils):
                aux = myfft(data.rho * myifft(d_coils[:,:,j]) + d_rho * data.coils[:,:,j])
                d_K[:,j]= np.reshape(aux, N, order='F')[samplingIndx]
            return np.reshape(d_K, len(samplingIndx)*nr_coils, order='F')

        def adjoint(self, params, d_K, data, **kwargs):
            nr_coils = params.nr_coils
            samplingIndx = params.samplingIndx
            Nx = params.Nx
            Ny = params.Ny
            M = len(samplingIndx)

            aux = 1j*np.zeros(Nx*Ny)
            d_rho = 1j*np.zeros((Nx,Ny))
            d_coils = 1j*np.zeros((Nx,Ny,nr_coils))
            aux2=1j*np.zeros((Nx, Ny))
            #print(d_K.shape)
            for j in range(0, nr_coils):
                aux[samplingIndx] =  d_K[j*M:(j+1)*M]
                aux2 = myifft(np.reshape(aux, (Nx, Ny), order='F'))
                d_rho = d_rho + aux2 * np.conjugate(data.coils[:,:,j])
                d_coils[:,:,j] = myfft(aux2 * np.conjugate(data.rho))
            d_rho_and_coils = np.append(np.reshape(d_rho, Nx*Ny, order='F'),np.reshape(d_coils, Nx*Ny*nr_coils, order='F'))
            return d_rho_and_coils

def myfft(rho):
    Nx, Ny=rho.shape
    data=np.fft.fftshift(np.fft.fft2(np.fft.fftshift(rho)))/np.sqrt(Nx*Ny)
    return data

def myifft(data):
    Nx, Ny=data.shape
<<<<<<< HEAD
    rho=np.fft.fftshift(np.fft.ifft2(np.fft.fftshift(data)))*np.sqrt(Nx*Ny)
    return rho

=======
    rho=np.fft.fftshift(np.fft.ifft2(np.fft.fftshift(data)))*scp.sqrt(Nx*Ny)
    return rho    

class plots():
    def __init__(self,
                 op,
                 reco,
                 reco_data,
                 data,
                 exact_solution,
                 Nx=None,
                 Ny=None, 
                 nr_coils=None,
                 samplingIndx=None
                 ):
        
        self.op=op
        self.Nx=Nx or self.op.params.Nx
        self.Ny=Ny or self.op.params.Ny
        self.nr_coils=nr_coils or self.op.params.nr_coils
        self.reco=reco
        self.reco_data=reco_data
        self.data=data
        self.samplingIndx=samplingIndx or self.op.params.samplingIndx
        self.exact_solution=exact_solution 
        
        
        
    def plot_samplingindex(self):
        P=np.zeros((self.Nx*self.Ny))
        P[self.samplingIndx]=1
        P=P.reshape(self.Nx, self.Ny, order='F')
        
        fig = plt.figure(figsize=(8, 8))
        vmax = abs(P).max()
        X, Y=np.meshgrid(np.arange(0, 1, 1/self.Ny), np.arange(0, 1, 1/self.Nx))
        cs=plt.pcolormesh(X, Y, P, cmap=plt.cm.seismic)
        plt.title('sampling Index')
        plt.colorbar()
        plt.show()
        
    def plot_data(self, coil=None):
        coil=coil or 0
        P_data=np.zeros((self.Nx*self.Ny, self.nr_coils))
        P_data2=np.zeros((self.Nx, self.Ny, self.nr_coils))
        P_data[self.samplingIndx, coil]=self.reco_data[int(coil)*self.samplingIndx.shape[0]:int(coil+1)*self.samplingIndx.shape[0]]
        for i in range(0, self.nr_coils):
            P_data2[:, i]=P_data[:, i].reshape((self.Nx, self.Ny), order='F')
        
        data_print=np.zeros((self.Nx*self.Ny, self.nr_coils))
        data_print2=np.zeros((self.Nx, self.Ny, self.nr_coils))
        data_print[self.samplingIndx, coil]=self.data[int(coil)*self.samplingIndx.shape[0]:int(coil+1)*self.samplingIndx.shape[0]]
        for i in range(0, self.nr_coils):
            data_print2[:, i]=data_print[:, i].reshape((self.Nx, self.Ny), order='F')
        
        fig, axs = plt.subplots(1, 2,sharey=True,figsize=(8, 10))
        X, Y=np.meshgrid(np.arange(0, 1, 1/self.Ny), np.arange(0, 1, 1/self.Nx))
        cs=axs[0].contourf(X,Y,P_data2[:, 0],cmap=plt.cm.seismic)
        axs[1].contourf(X,Y,data_print2[:, 0].reshape((self.Nx, self.Ny), order='F'),cmap=plt.cm.seismic)
        fig.colorbar(cs)
        axs[0].set_title('reco_data')
        axs[1].set_title('data')
        plt.show()
        
        
    def plot_rho(self):
        N=self.Nx*self.Ny
        rho = np.reshape(self.reco[0:N],(self.Nx,self.Ny), order='F')
                
        fig, axs = plt.subplots(1, 2,sharey=True,figsize=(8, 10))
        X, Y=np.meshgrid(np.arange(0, 1, 1/self.Ny), np.arange(0, 1, 1/self.Nx))
        cs=axs[0].contourf(X,Y,rho,cmap=plt.cm.seismic)
        axs[1].contourf(X,Y,self.exact_solution[0:N].reshape((self.Nx, self.Ny), order='F'),cmap=plt.cm.seismic)
        fig.colorbar(cs)
        axs[0].set_title('reco')
        axs[1].set_title('exact solution')
        plt.show()
        

            
                

>>>>>>> d08aee42
<|MERGE_RESOLUTION|>--- conflicted
+++ resolved
@@ -1,210 +1,199 @@
-from itreg.operators import NonlinearOperator, Params
-
-import numpy as np
-<<<<<<< HEAD
-
-=======
-import scipy as scp
-import matplotlib.pyplot as plt
->>>>>>> d08aee42
-
-class parallel_MRI(NonlinearOperator):
-    def __init__(self,
-                 domain,
-                 codomain=None,
-                nr_coils=20,
-                Nx=200,
-                Ny=20,
-                samplingIndx=None,
-                Fourier_weights=None,
-                ):
-
-        if samplingIndx is None:
-            undersampling = 2
-            nrcenterlines =  8
-                #create sampling pattern P
-            P = np.zeros((Nx,Ny))
-            P[:,np.arange(0, Ny, undersampling)] = 1
-            P[:,int((Ny-nrcenterlines)/2):int((Ny+nrcenterlines)/2)] = 1
-            samplingIndx = np.nonzero(np.reshape(P, (Nx*Ny, 1), order='F'))[0]
-
-        if codomain is None:
-            coords_range=np.ones(nr_coils*len(samplingIndx))
-            grid_range=User_Defined(coords_range, coords_range.shape)
-            codomain=L2(grid_range)
-
-
-        if Fourier_weights is None:
-            Fourier_weights = np.zeros((Nx,Ny))
-            #for k in range(0, Nx):
-                #for j in range(0, Ny):
-                    #d = (k  / Nx - 0.5)**2 + (j  / Ny - 0.5)**2
-                    #Fourier_weights[k, j] = (1. + 220. * d)**32
-
-        super().__init__(
-            Params(domain,
-                codomain,
-                samplingIndx=samplingIndx,
-                Fourier_weights=Fourier_weights,
-                nr_coils=nr_coils,
-                Nx=Nx,
-                Ny=Ny))
-
-    @instantiate
-    class operator(OperatorImplementation):
-        def eval(self, params, rho_and_coils, data, **kwargs):
-            rho_and_coils=rho_and_coils+1j*np.zeros(rho_and_coils.shape)
-            nr_coils = params.nr_coils
-            samplingIndx = params.samplingIndx
-            N = params.Nx*params.Ny
-
-            # current spin density and coil sensitivities are stored for
-            # later evaluations of F.derivative and F.adjoint:
-            # The derivative will be taken at the point (rho,coils)
-            data.rho = np.reshape(rho_and_coils[0:N],(params.Nx,params.Ny), order='F')+1j*np.zeros((params.Nx,params.Ny))
-            data.coils = np.reshape(rho_and_coils[N:],(params.Nx,params.Ny,nr_coils), order='F')+1j*np.zeros((params.Nx,params.Ny,nr_coils))
-
-            data_mes = 1j*np.zeros((len(samplingIndx),nr_coils))
-            aux=1j*np.zeros((params.Nx, params.Ny))
-            #data_mes=1j*np.zeros((N, nr_coils))
-
-            for j in range(0, nr_coils):
-                data.coils[:,:,j] = myifft(data.coils[:,:,j])
-                aux = myfft(data.rho * data.coils[:,:,j])
-                data_mes[:,j] = np.reshape(aux, N, order='F')[samplingIndx]
-            return data_mes.reshape(len(samplingIndx)*nr_coils, order='F')
-
-
-
-    @instantiate
-    class derivative(OperatorImplementation):
-        def eval(self, params, h, data, **kwargs):
-            nr_coils = params.nr_coils
-            samplingIndx = params.samplingIndx
-            N = params.Nx*params.Ny
-
-            d_K = 1j*np.zeros((len(samplingIndx),nr_coils))
-            aux=1j*np.zeros((params.Nx, params.Ny))
-            d_rho = np.reshape(h[0:N],(params.Nx,params.Ny), order='F')+1j*np.zeros((params.Nx, params.Ny))
-            d_coils = np.reshape(h[N:],(params.Nx,params.Ny,nr_coils), order='F')+1j*np.zeros((params.Nx,params.Ny,nr_coils))
-
-            for j in range(0, nr_coils):
-                aux = myfft(data.rho * myifft(d_coils[:,:,j]) + d_rho * data.coils[:,:,j])
-                d_K[:,j]= np.reshape(aux, N, order='F')[samplingIndx]
-            return np.reshape(d_K, len(samplingIndx)*nr_coils, order='F')
-
-        def adjoint(self, params, d_K, data, **kwargs):
-            nr_coils = params.nr_coils
-            samplingIndx = params.samplingIndx
-            Nx = params.Nx
-            Ny = params.Ny
-            M = len(samplingIndx)
-
-            aux = 1j*np.zeros(Nx*Ny)
-            d_rho = 1j*np.zeros((Nx,Ny))
-            d_coils = 1j*np.zeros((Nx,Ny,nr_coils))
-            aux2=1j*np.zeros((Nx, Ny))
-            #print(d_K.shape)
-            for j in range(0, nr_coils):
-                aux[samplingIndx] =  d_K[j*M:(j+1)*M]
-                aux2 = myifft(np.reshape(aux, (Nx, Ny), order='F'))
-                d_rho = d_rho + aux2 * np.conjugate(data.coils[:,:,j])
-                d_coils[:,:,j] = myfft(aux2 * np.conjugate(data.rho))
-            d_rho_and_coils = np.append(np.reshape(d_rho, Nx*Ny, order='F'),np.reshape(d_coils, Nx*Ny*nr_coils, order='F'))
-            return d_rho_and_coils
-
-def myfft(rho):
-    Nx, Ny=rho.shape
-    data=np.fft.fftshift(np.fft.fft2(np.fft.fftshift(rho)))/np.sqrt(Nx*Ny)
-    return data
-
-def myifft(data):
-    Nx, Ny=data.shape
-<<<<<<< HEAD
-    rho=np.fft.fftshift(np.fft.ifft2(np.fft.fftshift(data)))*np.sqrt(Nx*Ny)
-    return rho
-
-=======
-    rho=np.fft.fftshift(np.fft.ifft2(np.fft.fftshift(data)))*scp.sqrt(Nx*Ny)
-    return rho    
-
-class plots():
-    def __init__(self,
-                 op,
-                 reco,
-                 reco_data,
-                 data,
-                 exact_solution,
-                 Nx=None,
-                 Ny=None, 
-                 nr_coils=None,
-                 samplingIndx=None
-                 ):
-        
-        self.op=op
-        self.Nx=Nx or self.op.params.Nx
-        self.Ny=Ny or self.op.params.Ny
-        self.nr_coils=nr_coils or self.op.params.nr_coils
-        self.reco=reco
-        self.reco_data=reco_data
-        self.data=data
-        self.samplingIndx=samplingIndx or self.op.params.samplingIndx
-        self.exact_solution=exact_solution 
-        
-        
-        
-    def plot_samplingindex(self):
-        P=np.zeros((self.Nx*self.Ny))
-        P[self.samplingIndx]=1
-        P=P.reshape(self.Nx, self.Ny, order='F')
-        
-        fig = plt.figure(figsize=(8, 8))
-        vmax = abs(P).max()
-        X, Y=np.meshgrid(np.arange(0, 1, 1/self.Ny), np.arange(0, 1, 1/self.Nx))
-        cs=plt.pcolormesh(X, Y, P, cmap=plt.cm.seismic)
-        plt.title('sampling Index')
-        plt.colorbar()
-        plt.show()
-        
-    def plot_data(self, coil=None):
-        coil=coil or 0
-        P_data=np.zeros((self.Nx*self.Ny, self.nr_coils))
-        P_data2=np.zeros((self.Nx, self.Ny, self.nr_coils))
-        P_data[self.samplingIndx, coil]=self.reco_data[int(coil)*self.samplingIndx.shape[0]:int(coil+1)*self.samplingIndx.shape[0]]
-        for i in range(0, self.nr_coils):
-            P_data2[:, i]=P_data[:, i].reshape((self.Nx, self.Ny), order='F')
-        
-        data_print=np.zeros((self.Nx*self.Ny, self.nr_coils))
-        data_print2=np.zeros((self.Nx, self.Ny, self.nr_coils))
-        data_print[self.samplingIndx, coil]=self.data[int(coil)*self.samplingIndx.shape[0]:int(coil+1)*self.samplingIndx.shape[0]]
-        for i in range(0, self.nr_coils):
-            data_print2[:, i]=data_print[:, i].reshape((self.Nx, self.Ny), order='F')
-        
-        fig, axs = plt.subplots(1, 2,sharey=True,figsize=(8, 10))
-        X, Y=np.meshgrid(np.arange(0, 1, 1/self.Ny), np.arange(0, 1, 1/self.Nx))
-        cs=axs[0].contourf(X,Y,P_data2[:, 0],cmap=plt.cm.seismic)
-        axs[1].contourf(X,Y,data_print2[:, 0].reshape((self.Nx, self.Ny), order='F'),cmap=plt.cm.seismic)
-        fig.colorbar(cs)
-        axs[0].set_title('reco_data')
-        axs[1].set_title('data')
-        plt.show()
-        
-        
-    def plot_rho(self):
-        N=self.Nx*self.Ny
-        rho = np.reshape(self.reco[0:N],(self.Nx,self.Ny), order='F')
-                
-        fig, axs = plt.subplots(1, 2,sharey=True,figsize=(8, 10))
-        X, Y=np.meshgrid(np.arange(0, 1, 1/self.Ny), np.arange(0, 1, 1/self.Nx))
-        cs=axs[0].contourf(X,Y,rho,cmap=plt.cm.seismic)
-        axs[1].contourf(X,Y,self.exact_solution[0:N].reshape((self.Nx, self.Ny), order='F'),cmap=plt.cm.seismic)
-        fig.colorbar(cs)
-        axs[0].set_title('reco')
-        axs[1].set_title('exact solution')
-        plt.show()
-        
-
-            
-                
-
->>>>>>> d08aee42
+from itreg.operators import NonlinearOperator, Params
+
+import numpy as np
+import scipy as scp
+import matplotlib.pyplot as plt
+
+class parallel_MRI(NonlinearOperator):
+    def __init__(self,
+                 domain,
+                 codomain=None,
+                nr_coils=20,
+                Nx=200,
+                Ny=20,
+                samplingIndx=None,
+                Fourier_weights=None,
+                ):
+
+        if samplingIndx is None:
+            undersampling = 2
+            nrcenterlines =  8
+                #create sampling pattern P
+            P = np.zeros((Nx,Ny))
+            P[:,np.arange(0, Ny, undersampling)] = 1
+            P[:,int((Ny-nrcenterlines)/2):int((Ny+nrcenterlines)/2)] = 1
+            samplingIndx = np.nonzero(np.reshape(P, (Nx*Ny, 1), order='F'))[0]
+
+        if codomain is None:
+            coords_range=np.ones(nr_coils*len(samplingIndx))
+            grid_range=User_Defined(coords_range, coords_range.shape)
+            codomain=L2(grid_range)
+
+
+        if Fourier_weights is None:
+            Fourier_weights = np.zeros((Nx,Ny))
+            #for k in range(0, Nx):
+                #for j in range(0, Ny):
+                    #d = (k  / Nx - 0.5)**2 + (j  / Ny - 0.5)**2
+                    #Fourier_weights[k, j] = (1. + 220. * d)**32
+
+        super().__init__(
+            Params(domain,
+                codomain,
+                samplingIndx=samplingIndx,
+                Fourier_weights=Fourier_weights,
+                nr_coils=nr_coils,
+                Nx=Nx,
+                Ny=Ny))
+
+    @instantiate
+    class operator(OperatorImplementation):
+        def eval(self, params, rho_and_coils, data, **kwargs):
+            rho_and_coils=rho_and_coils+1j*np.zeros(rho_and_coils.shape)
+            nr_coils = params.nr_coils
+            samplingIndx = params.samplingIndx
+            N = params.Nx*params.Ny
+
+            # current spin density and coil sensitivities are stored for
+            # later evaluations of F.derivative and F.adjoint:
+            # The derivative will be taken at the point (rho,coils)
+            data.rho = np.reshape(rho_and_coils[0:N],(params.Nx,params.Ny), order='F')+1j*np.zeros((params.Nx,params.Ny))
+            data.coils = np.reshape(rho_and_coils[N:],(params.Nx,params.Ny,nr_coils), order='F')+1j*np.zeros((params.Nx,params.Ny,nr_coils))
+
+            data_mes = 1j*np.zeros((len(samplingIndx),nr_coils))
+            aux=1j*np.zeros((params.Nx, params.Ny))
+            #data_mes=1j*np.zeros((N, nr_coils))
+
+            for j in range(0, nr_coils):
+                data.coils[:,:,j] = myifft(data.coils[:,:,j])
+                aux = myfft(data.rho * data.coils[:,:,j])
+                data_mes[:,j] = np.reshape(aux, N, order='F')[samplingIndx]
+            return data_mes.reshape(len(samplingIndx)*nr_coils, order='F')
+
+
+
+    @instantiate
+    class derivative(OperatorImplementation):
+        def eval(self, params, h, data, **kwargs):
+            nr_coils = params.nr_coils
+            samplingIndx = params.samplingIndx
+            N = params.Nx*params.Ny
+
+            d_K = 1j*np.zeros((len(samplingIndx),nr_coils))
+            aux=1j*np.zeros((params.Nx, params.Ny))
+            d_rho = np.reshape(h[0:N],(params.Nx,params.Ny), order='F')+1j*np.zeros((params.Nx, params.Ny))
+            d_coils = np.reshape(h[N:],(params.Nx,params.Ny,nr_coils), order='F')+1j*np.zeros((params.Nx,params.Ny,nr_coils))
+
+            for j in range(0, nr_coils):
+                aux = myfft(data.rho * myifft(d_coils[:,:,j]) + d_rho * data.coils[:,:,j])
+                d_K[:,j]= np.reshape(aux, N, order='F')[samplingIndx]
+            return np.reshape(d_K, len(samplingIndx)*nr_coils, order='F')
+
+        def adjoint(self, params, d_K, data, **kwargs):
+            nr_coils = params.nr_coils
+            samplingIndx = params.samplingIndx
+            Nx = params.Nx
+            Ny = params.Ny
+            M = len(samplingIndx)
+
+            aux = 1j*np.zeros(Nx*Ny)
+            d_rho = 1j*np.zeros((Nx,Ny))
+            d_coils = 1j*np.zeros((Nx,Ny,nr_coils))
+            aux2=1j*np.zeros((Nx, Ny))
+            #print(d_K.shape)
+            for j in range(0, nr_coils):
+                aux[samplingIndx] =  d_K[j*M:(j+1)*M]
+                aux2 = myifft(np.reshape(aux, (Nx, Ny), order='F'))
+                d_rho = d_rho + aux2 * np.conjugate(data.coils[:,:,j])
+                d_coils[:,:,j] = myfft(aux2 * np.conjugate(data.rho))
+            d_rho_and_coils = np.append(np.reshape(d_rho, Nx*Ny, order='F'),np.reshape(d_coils, Nx*Ny*nr_coils, order='F'))
+            return d_rho_and_coils
+
+def myfft(rho):
+    Nx, Ny=rho.shape
+    data=np.fft.fftshift(np.fft.fft2(np.fft.fftshift(rho)))/np.sqrt(Nx*Ny)
+    return data
+
+def myifft(data):
+    Nx, Ny=data.shape
+    rho=np.fft.fftshift(np.fft.ifft2(np.fft.fftshift(data)))*scp.sqrt(Nx*Ny)
+    return rho    
+
+class plots():
+    def __init__(self,
+                 op,
+                 reco,
+                 reco_data,
+                 data,
+                 exact_solution,
+                 Nx=None,
+                 Ny=None, 
+                 nr_coils=None,
+                 samplingIndx=None
+                 ):
+        
+        self.op=op
+        self.Nx=Nx or self.op.params.Nx
+        self.Ny=Ny or self.op.params.Ny
+        self.nr_coils=nr_coils or self.op.params.nr_coils
+        self.reco=reco
+        self.reco_data=reco_data
+        self.data=data
+        self.samplingIndx=samplingIndx or self.op.params.samplingIndx
+        self.exact_solution=exact_solution 
+        
+        
+        
+    def plot_samplingindex(self):
+        P=np.zeros((self.Nx*self.Ny))
+        P[self.samplingIndx]=1
+        P=P.reshape(self.Nx, self.Ny, order='F')
+        
+        fig = plt.figure(figsize=(8, 8))
+        vmax = abs(P).max()
+        X, Y=np.meshgrid(np.arange(0, 1, 1/self.Ny), np.arange(0, 1, 1/self.Nx))
+        cs=plt.pcolormesh(X, Y, P, cmap=plt.cm.seismic)
+        plt.title('sampling Index')
+        plt.colorbar()
+        plt.show()
+        
+    def plot_data(self, coil=None):
+        coil=coil or 0
+        P_data=np.zeros((self.Nx*self.Ny, self.nr_coils))
+        P_data2=np.zeros((self.Nx, self.Ny, self.nr_coils))
+        P_data[self.samplingIndx, coil]=self.reco_data[int(coil)*self.samplingIndx.shape[0]:int(coil+1)*self.samplingIndx.shape[0]]
+        for i in range(0, self.nr_coils):
+            P_data2[:, i]=P_data[:, i].reshape((self.Nx, self.Ny), order='F')
+        
+        data_print=np.zeros((self.Nx*self.Ny, self.nr_coils))
+        data_print2=np.zeros((self.Nx, self.Ny, self.nr_coils))
+        data_print[self.samplingIndx, coil]=self.data[int(coil)*self.samplingIndx.shape[0]:int(coil+1)*self.samplingIndx.shape[0]]
+        for i in range(0, self.nr_coils):
+            data_print2[:, i]=data_print[:, i].reshape((self.Nx, self.Ny), order='F')
+        
+        fig, axs = plt.subplots(1, 2,sharey=True,figsize=(8, 10))
+        X, Y=np.meshgrid(np.arange(0, 1, 1/self.Ny), np.arange(0, 1, 1/self.Nx))
+        cs=axs[0].contourf(X,Y,P_data2[:, 0],cmap=plt.cm.seismic)
+        axs[1].contourf(X,Y,data_print2[:, 0].reshape((self.Nx, self.Ny), order='F'),cmap=plt.cm.seismic)
+        fig.colorbar(cs)
+        axs[0].set_title('reco_data')
+        axs[1].set_title('data')
+        plt.show()
+        
+        
+    def plot_rho(self):
+        N=self.Nx*self.Ny
+        rho = np.reshape(self.reco[0:N],(self.Nx,self.Ny), order='F')
+                
+        fig, axs = plt.subplots(1, 2,sharey=True,figsize=(8, 10))
+        X, Y=np.meshgrid(np.arange(0, 1, 1/self.Ny), np.arange(0, 1, 1/self.Nx))
+        cs=axs[0].contourf(X,Y,rho,cmap=plt.cm.seismic)
+        axs[1].contourf(X,Y,self.exact_solution[0:N].reshape((self.Nx, self.Ny), order='F'),cmap=plt.cm.seismic)
+        fig.colorbar(cs)
+        axs[0].set_title('reco')
+        axs[1].set_title('exact solution')
+        plt.show()
+        
+
+            
+                